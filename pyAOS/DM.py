--- conflicted
+++ resolved
@@ -121,7 +121,6 @@
     def dmFrame ( self, dmCommands, closed=False):
         '''
         Uses interaction matrix to calculate the final DM shape.
-<<<<<<< HEAD
 
         Parameters:
             dmCommands (ndarray): A vector containing the DM commands for each influence function.
@@ -130,8 +129,6 @@
         Returns:
             ndarray: A 2-dimensional array of the DM shape
         '''
-=======
->>>>>>> 0d38bb87
 
         Given the supplied DM commands, this method will apply a gain and add 
         to the previous DM commands. This works differently for open or closed
