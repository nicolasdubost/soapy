--- conflicted
+++ resolved
@@ -116,16 +116,7 @@
         
         #If loop is closed, only add residual measurements onto old
         #actuator values
-<<<<<<< HEAD
-        #if closed:
-            #self.newActCoeffs += self.actCoeffs
-        self.actCoeffs = (self.dmConfig.gain*self.newActCoeffs 
-                    + (1-self.dmConfig.gain)*self.actCoeffs)
-
-        #else:
-        #    self.actCoeffs = (self.dmConfig.gain * self.newActCoeffs)\
-        #        + ( (1-self.dmConfig.gain) * self.actCoeffs)
-=======
+
         if closed:
             #self.newActCoeffs += self.actCoeffs
             self.actCoeffs += self.dmConfig.gain*self.newActCoeffs
@@ -133,18 +124,14 @@
         else:
             self.actCoeffs = (self.dmConfig.gain * self.newActCoeffs)\
                 + ( (1-self.dmConfig.gain) * self.actCoeffs)
->>>>>>> 4ff477ab
+
         
         self.dmShape = (self.iMatShapes.T*self.actCoeffs.T).T.sum(0)
         
         #Remove any piston term from DM
-<<<<<<< HEAD
-        self.dmShape-=self.dmShape.mean()
-        self.dmShape*=self.mask
-=======
+
         self.dmShape -= self.dmShape.mean()
 
->>>>>>> 4ff477ab
         return self.dmShape
 
 
@@ -159,15 +146,10 @@
         shapes = aoSimLib.zernikeArray(
                         int(self.acts+3),int(self.simConfig.pupilSize))[3:]
 
-<<<<<<< HEAD
-        self.iMatShapes = shapes*self.mask
-
-=======
  
         self.iMatShapes = numpy.pad(
                 shapes, ((0,0), (pad,pad), (pad,pad)), mode="constant"
                 ) 
->>>>>>> 4ff477ab
 
 class Piezo(DM):
 
@@ -196,12 +178,7 @@
             shape = numpy.zeros( (self.xActs,self.xActs) )
             shape[x,y] = 1
 
-<<<<<<< HEAD
-            shapes[i] = self.dmConfig.iMatValue * aoSimLib.zoom(shape,
-                    (self.simConfig.pupilSize,self.simConfig.pupilSize),
-                    order=self.dmConfig.interpOrder)
-        self.iMatShapes = (shapes * self.mask) #*self.wvl
-=======
+
             #Interpolate up to the padded DM size
             shapes[i] = aoSimLib.zoom_rbs(shape,
                     (dmSize, dmSize), order=self.dmConfig.interpOrder)
@@ -219,7 +196,6 @@
                     shapes, ((0,0), (pad,pad), (pad,pad)), mode="constant"
                     )#*self.mask
 
->>>>>>> 4ff477ab
 
 class GaussStack(Piezo):
 
@@ -248,60 +224,12 @@
 
     def makeIMatShapes(self):
 
-<<<<<<< HEAD
-        coords = self.dmConfig.iMatValue*numpy.linspace(
-                    -1,1,self.simConfig.pupilSize)
-        self.iMatShapes = numpy.array(numpy.meshgrid(coords,coords))*self.mask
-
-
-=======
+
         coords = 0.01*numpy.linspace(
                     -padMax, padMax, self.simConfig.simSize)
         self.iMatShapes = numpy.array(numpy.meshgrid(coords,coords))
         
->>>>>>> 4ff477ab
-    # def makeIMat(self, callback=None, progressCallback=None ):
-   #      '''
-   #      makes IMat
-   #      '''
-   #      self.makeIMatShapes()
-   #
-   #      if self.dmConfig.rotation:
-   #          self.iMatShapes = rotate(
-   #                  self.iMatShapes, self.dmConfig.rotation,
-   #                  order=self.dmConfig.interpOrder, axes=(-2,-1))
-   #          rotShape = self.iMatShapes.shape
-   #          self.iMatShapes = self.iMatShapes[:,
-   #                  rotShape[1]/2. - self.simConfig.pupilSize/2.:
-   #                  rotShape[1]/2. + self.simConfig.pupilSize/2.,
-   #                  rotShape[2]/2. - self.simConfig.pupilSize/2.:
-   #                  rotShape[2]/2. + self.simConfig.pupilSize/2.
-   #                  ]
-   #
-   #      iMat = numpy.zeros( (2,2) )
-   #
-   #      slopesToTT = numpy.zeros((self.wfs.activeSubaps*2, 2))
-   #      slopesToTT[:self.wfs.activeSubaps, 0] = 1./self.wfs.activeSubaps
-   #      slopesToTT[self.wfs.activeSubaps:, 1] = 1./self.wfs.activeSubaps
-   #
-   #      for i in xrange(self.iMatShapes.shape[0]):
-   #
-   #          slopes = self.wfs.iMatFrame(self.iMatShapes[i])
-   #          iMat[i,:] = slopes.reshape(2,self.wfs.activeSubaps).mean(1)
-   #
-   #          logger.debug("DM IMat act: %i"%i)
-   #
-   #          self.dmShape = self.iMatShapes[i]
-   #
-   #          if callback!=None:
-   #              callback()
-   #
-   #          logger.statusMessage(i, self.iMatShapes.shape[0],
-   #                  "Generating {} Actuator DM iMat".format(self.acts))
-   #
-   #
-   #      self.iMat = iMat.dot(numpy.linalg.pinv(slopesToTT))
-   # return self.iMat
+
 
 
 class TT1:
