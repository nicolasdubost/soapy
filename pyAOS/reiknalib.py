from reikna.core import Transformation, Annotation, Parameter, Type, Computation
from reikna.fft import FFT as rFFT
from reikna import cluda
import reikna.helpers


import pylab
import numpy
import time
from scipy import interpolate

##########################
#Transformations
##########################
def absSquare_tr(shape):
    
    absSquare = Transformation([
        Parameter("absSq", Annotation(Type("float32", shape=shape), "o")),
        Parameter("complexNum", Annotation(Type("complex64", shape=shape),"i"))
        ],
    """
    ${absSq.store_same}( 
        ${complexNum.load_same}.x * ${complexNum.load_same}.x 
        + ${complexNum.load_same}.y * ${complexNum.load_same}.y 
        );
    """,
    connectors=["complexNum", "absSq"]
    )
    
    return absSquare


def pad_tr(outArray, inArray):
    
    pad = Transformation([
        Parameter("outArray", Annotation(outArray, 'o')),
        Parameter("inArray", Annotation(inArray, 'i'))
    ],
    """
    ${outArray.store_same}(${inArray.load_same});
    """,
    connectors=["outArray", "inArray"]
    )

    return pad

###########################
#Computations
###########################    
class Interp1dGPU(Computation):
    
    def __init__(self, inputArr, outputArr, coordArr):
        
        Computation.__init__(self, [
            Parameter('output', Annotation(outputArr, 'o')),
            Parameter('inputArray', Annotation(inputArr, 'i')),
            Parameter('xCoords', Annotation(coordArr, 'i')),
            ])

    def _build_plan(   self, plan_factory, device_params,
                        output, inputArray, xCoords):
        plan = plan_factory()

        template = reikna.helpers.template_from(
        """
        <%def name='interp1d(kernel_decleration, k_output, k_input, k_xCoords)'>
        ${kernel_decleration}
        {
        VIRTUAL_SKIP_THREADS;
        const VSIZE_T idx = virtual_global_id(0);
        const ${k_xCoords.ctype} x = ${k_xCoords.load_idx}(idx);

        const int xInt = (int) x;
        const int xInt1 = (int) xInt+1;
        
        const float xRemainder = (float) x - (float) xInt;
        
        const float grad = (float) ${k_input.load_idx}(xInt1) - (float) ${k_input.load_idx}(xInt);
        
        const ${k_output.ctype} value = (${k_output.ctype}) ${mul}(grad, xRemainder) + ${k_input.load_idx}(xInt);

        ${k_output.store_idx}(idx, value);
        
        printf("i: %d, x: %.4f, xInt: %d, xRem: %.4f, value:%.4f\\n", idx, x, xInt, xRemainder, value);
        }
        </%def>
        """)

        plan.kernel_call(
                template.get_def('interp1d'),
                [output, inputArray, xCoords],
                global_size=xCoords.shape,
                render_kwds={
                    'mul' : cluda.functions.mul(
                                "float32", "float32")
                    }
                )
        return plan

class Interp2dGPU(Computation):
    
    def __init__(self, outputArr, inputArr, coordArr):
        
        Computation.__init__(self, [
            Parameter('output', Annotation(outputArr, 'o')),
            Parameter('inputArray', Annotation(inputArr, 'i')),
            Parameter('xCoords', Annotation(coordArr, 'i')),
            Parameter('yCoords', Annotation(coordArr, 'i'))
            ])
    
    def _build_plan(    self, plan_factory, device_params,
                        output, inputArray, xCoords, yCoords):
        plan = plan_factory()

        template = reikna.helpers.template_from(
        """
        <%def name='interp2d(kernel_decleration, k_output, k_input, k_xCoords, k_yCoords)'>
        ${kernel_decleration}
        {
        VIRTUAL_SKIP_THREADS;
        
        const VSIZE_T i = virtual_global_id(0);
        const VSIZE_T j = virtual_global_id(1);
        
        const ${k_xCoords.ctype} x = ${k_xCoords.load_idx}(i);
        const ${k_yCoords.ctype} y = ${k_yCoords.load_idx}(j);

        const int xInt = (int) x;
        const int yInt = (int) y;

        const int xInt1 = (int) (xInt+1);
        const int yInt1 = (int) (yInt+1);

<<<<<<< HEAD
        const ${k_xCoords.ctype} xRem = (${k_xCoords.ctype}) x - (${k_xCoords.ctype}) xInt;
        const ${k_yCoords.ctype} yRem = (${k_yCoords.ctype}) y - (${k_yCoords.ctype}) yInt;
=======
        const ${k_input.ctype} xRem = ${add}( (${k_input.ctype}) x, (${k_input.ctype}) ${mulMinus}(xInt,-1) );
        const ${k_input.ctype} yRem = ${add}( (${k_input.ctype}) y, (${k_input.ctype}) ${mulMinus}(yInt,-1) );
>>>>>>> af7a8369

        const ${k_input.ctype} xGrad = ${sum2}(${k_input.load_idx}(
                            xInt1, yInt), 
                    ${mulConst}(${k_input.load_idx}(xInt, yInt),-1));
        const ${k_input.ctype} yGrad = ${k_input.load_idx}(xInt, yInt1)
                    - ${k_input.load_idx}(xInt, yInt);
                    
<<<<<<< HEAD
        const ${k_output.ctype} value =${sum3}(${mul}(xRem, xGrad), ${mul}(yRem, yGrad), ${k_input.load_idx}(xInt,yInt));
=======
        const ${k_output.ctype} value = (${k_output.ctype}) ${add3}(${mul}(xRem, xGrad), ${mul}(yRem, yGrad), ${k_input.load_idx}(xInt,yInt));
>>>>>>> af7a8369
        
        ${k_output.store_idx}(i, j, value);

        }
        </%def>
        """)

        plan.kernel_call(
                template.get_def('interp2d'),
                [output, inputArray, xCoords, yCoords],
                global_size=(output.shape),
                render_kwds={
<<<<<<< HEAD
                    'mul' : cluda.functions.mul(xCoords.dtype,inputArray.dtype,
                                                out_dtype=inputArray.dtype),
                    'sum3' : cluda.functions.add(
                            inputArray.dtype, inputArray.dtype, 
                            inputArray.dtype, out_dtype=output.dtype),
                    'mulConst':cluda.functions.mul(
                            inputArray.dtype, numpy.float32,
                            out_dtype=inputArray.dtype),
                    'sum2'  : cluda.functions.add(
                            inputArray.dtype, inputArray.dtype,
                            out_dtype=inputArray.dtype),
=======
                    'mul' : cluda.functions.mul(output.dtype,output.dtype),
                    'add' : cluda.functions.add(inputArray.dtype, inputArray.dtype),
                    'mulMinus' : cluda.functions.mul(inputArray.dtype, numpy.int32, out_dtype=inputArray.dtype),
                    'add3' : cluda.functions.add(inputArray.dtype, inputArray.dtype, inputArray.dtype),
>>>>>>> af7a8369
                    }
                )
        return plan
    
class MultiplyArrays1d(Computation):

    def __init__(self, arr):
        if len(arr.shape) != 1:
            raise ValueError("MultiplyArrays1d only works on 1d data")

        Computation.__init__(self, [
            Parameter('output', Annotation(arr, 'o')),
            Parameter('input1', Annotation(arr, 'i')),
            Parameter('input2', Annotation(arr, 'i')),
           ])


    def _build_plan(    self, plan_factory, device_params, 
                        output,  input1, input2):

        plan = plan_factory()

        template = reikna.helpers.template_from(
                """
                <%def name='testcomp(kernel_declaration, k_output, k_input1, k_input2)'>
                ${kernel_declaration}
                {
                    VIRTUAL_SKIP_THREADS;
                    const VSIZE_T idx = virtual_global_id(0);
                    const ${k_output.ctype} result = 
                        ${mul}( ${k_input1.load_idx}(idx),
                                ${k_input2.load_idx}(idx));
                    ${k_output.store_idx}(idx, result);
                }
                </%def>
                """)

        plan.kernel_call(
                template.get_def('testcomp'),
                [output, input1, input2],
                global_size=output.shape,
                render_kwds={
                        "mul" : cluda.functions.mul(
                                        input1.dtype, input2.dtype
                                        )
                            }
                        )                                                
        return plan    
        
class MultiplyArrays2d(Computation):

    def __init__(self, arr):
        if len(arr.shape) != 2:
            raise ValueError("MultiplyArrays2d only works on 2d data")

        Computation.__init__(self, [
            Parameter('output', Annotation(arr, 'o')),
            Parameter('input1', Annotation(arr, 'i')),
            Parameter('input2', Annotation(arr, 'i')),
           ])

    def _build_plan(    self, plan_factory, device_params, 
                        output,  input1, input2):

        plan = plan_factory()

        template = reikna.helpers.template_from(
                """
                <%def name='mul2d(kernel_declaration, k_output, k_input1, k_input2)'>
                ${kernel_declaration}
                {
                    VIRTUAL_SKIP_THREADS;
                    
                    const VSIZE_T idx = virtual_global_id(0);
                    const VSIZE_T idy = virtual_global_id(1);
                    
                    const ${k_output.ctype} result = 
                        ${mul}( ${k_input1.load_idx}(idx, idy),
                                ${k_input2.load_idx}(idx, idy));
                    ${k_output.store_idx}(idx, idy, result);
                }
                </%def>
                """)

        plan.kernel_call(
                template.get_def('mul2d'),
                [output, input1, input2],
                global_size=output.shape,
                render_kwds={
                        "mul" : cluda.functions.mul(
                                        input1.dtype, input2.dtype
                                        )
                            }
                        )                                                
        return plan
 
        
class MakeSubaps(Computation):

    def __init__(self, subaps, inputArray, subapCoords):

        Computation.__init__(self, [
            Parameter('subaps', Annotation(subaps, 'o')),
            Parameter('inputArray', Annotation(inputArray, 'i')),
            Parameter('subapCoords', Annotation(subapCoords, 'i'))]
            )

    def _build_plan(    self, plan_factory, device_params, 
                        subaps,  inputArray, subapCoords):

        plan = plan_factory()

        template = reikna.helpers.template_from(
        """
        <%def name='makeSubaps(kernel_declaration, k_subaps, k_inputArray, k_subapCoords)'>
        ${kernel_declaration}
        {
            VIRTUAL_SKIP_THREADS;
            const VSIZE_T i = virtual_global_id(0);
            const VSIZE_T j = virtual_global_id(1);
            const VSIZE_T k = virtual_global_id(2);
            
            const VSIZE_T x = ${k_subapCoords.load_idx}(i, 0);
            const VSIZE_T y = ${k_subapCoords.load_idx}(i, 1);
            
            const VSIZE_T xIn = (VSIZE_T) (x + j);
            const VSIZE_T yIn = (VSIZE_T) (y + k);
            
            const ${k_subaps.ctype} value = ${cast}(${k_inputArray.load_idx}(xIn,yIn));
            
            ${k_subaps.store_idx}(i, j, k, value);
            
            printf("(%d, %d, %d), (%d, %d)\\n",i,j,k,x,y);
        }
        </%def>
        """)

        plan.kernel_call(
                template.get_def('makeSubaps'),
                [subaps, inputArray, subapCoords],
                global_size=subaps.shape,
                render_kwds={'cast' : cluda.functions.cast(
                                        subaps.dtype, inputArray.dtype)
                            }
                )
                                                        
        return plan

class BinImgs(Computation):
    """
    Computation to bin arrays of 2d images into smaller arrays of 2d images.
    The input images must be an integer multiple of the binned images
    """


    def __init__(self, binnedArray, inputArray, binFactor):

        
        Computation.__init__(self, [
            Parameter('binnedArray', Annotation(binnedArray, 'o')),
            Parameter('inputArray', Annotation(inputArray, 'i')),
            Parameter('binFactor', Annotation(binFactor))
            ])
            
        

    def _build_plan(    self, plan_factory, device_params, 
                        binnedArray,  inputArray, binFactor):

        plan = plan_factory()

        template = reikna.helpers.template_from(
        """
        <%def name='binImgs(kernel_declaration, k_binnedArray, k_inputArray, k_binFactor)'>
        ${kernel_declaration}
        {
            VIRTUAL_SKIP_THREADS;
            const VSIZE_T i = virtual_global_id(0);
            const VSIZE_T j = virtual_global_id(1);
            const VSIZE_T k = virtual_global_id(2);
            
            const VSIZE_T binFactor = ${k_binFactor};
            
            const VSIZE_T x1 = j * (VSIZE_T) binFactor;
            const VSIZE_T y1 = k * (VSIZE_T) binFactor;
            
            ${k_binnedArray.ctype} value = 0;
            for(VSIZE_T x = x1; x<(x1+binFactor); x++){
                for(VSIZE_T y = y1; y<(y1+binFactor); y++){
                    value = value + ${k_inputArray.load_idx}(i,x,y);
                }
            }
            
            ${k_binnedArray.store_idx}(i, j, k, ${cast}(value));
        }
        </%def>
        """)

        plan.kernel_call(
                template.get_def('binImgs'),
                [binnedArray, inputArray, binFactor],
                global_size=binnedArray.shape,
                render_kwds={'cast' : cluda.functions.cast(
                                        binnedArray.dtype, inputArray.dtype)
                            }
                )
                                                        
        return plan

    
##############################
#Combined Calculations
#############################
    
def ftAbs(outputArray, inputArray, axes):
    
    
    pad = Transformation([
        Parameter("outArray", Annotation(Type(shape=outputArray.shape, dtype=inputArray.dtype), 'o')),
        Parameter("inArray", Annotation(inputArray, 'i'))
        ],
        """
        ${outArray.store_same}(${inArray.load_same});
        """,
        connectors=["outArray", "inArray"]
        )

    
    ft = rFFT(Type(shape=outputArray.shape,dtype=inputArray.dtype), axes)
    
    ft.parameter.input.connect( pad, pad.outArray, inArray=pad.inArray)

    absSq_tr = absSquare_tr(outputArray.shape)
    ft.parameter.output.connect( absSq_tr, absSq_tr.complexNum,
                                 out=absSq_tr.absSq)
    
    return ft


#####################
#Test Funcs

def testBin(data, binFactor, thr=None):
    
    if not thr:
        api = cluda.ocl_api()
        thr = api.Thread.create()
        
    data_gpu = thr.to_device(data)
    result_gpu = thr.to_device(numpy.zeros((data.shape[0], data.shape[1]/binFactor, data.shape[2]/binFactor)))
    
    binCalc = BinImgs(result_gpu, data_gpu, binFactor)
    c_binCalc = binCalc.compile(thr)
    
    c_binCalc(result_gpu, data_gpu, binFactor)
    
    return result_gpu.get()
    

def testFT(data):

    api = cluda.ocl_api()
    thr = api.Thread.create()

    data = data.astype("complex64")

    gpu_data = thr.to_device(data)
    gpu_result = thr.array(data.shape, dtype="float32")

    r_ftAbs = ftAbs(data.shape)

    c_ftAbs = r_ftAbs.compile(thr)

    c_ftAbs(gpu_result, gpu_data)

    cpu_result = abs(numpy.fft.fft(data))**2

    pylab.figure()
    pylab.title("CPU Data")
    pylab.subplot(2,1,1)
    pylab.plot(abs(data))
    pylab.subplot(2,1,2)
    pylab.plot(cpu_result)

    pylab.figure()
    pylab.title("GPU Data")
    pylab.subplot(2,1,1)
    pylab.plot(abs(gpu_data.get()))
    pylab.subplot(2,1,2)
    pylab.plot(gpu_result.get())

    print("success: {}".format(numpy.allclose(cpu_result, gpu_result.get())))

    return cpu_result, gpu_result

def benchFT(data, N=10000):
    api = cluda.ocl_api()
    thr = api.Thread.create()

    data = data.astype("complex64")

    gpu_data = thr.to_device(data)
    gpu_result = thr.array(data.shape, dtype="float32")

    r_ftAbs = ftAbs(data.shape)

    c_ftAbs = r_ftAbs.compile(thr)


    print("Benching GPU:")
    gpu_t0 = time.time()
    for i in range(N):
        c_ftAbs(gpu_result, gpu_data)
    gpuTime = (time.time()-gpu_t0)/float(N)

    print("Done GPU, starting CPU:")
    cpu_t0 = time.time()
    for i in range(N):
        cpu_result = abs(numpy.fft.fft(data))**2
    cpuTime = (time.time()-cpu_t0)/float(N)

    print("CPU FFT: {0:.6f}s, GPU FFT: {1: .6f}s".format(cpuTime, gpuTime))
    print("Speedup: {}x".format(cpuTime/gpuTime))


class testComp(Computation):

    def __init__(self, arr, coeff):
        if len(arr.shape) != 1:
            raise ValueError("testComp only works on 1d data")

        Computation.__init__(self, [
            Parameter('output', Annotation(arr, 'o')),
            Parameter('input1', Annotation(arr, 'i')),
            Parameter('input2', Annotation(arr, 'i')),
            Parameter('param', Annotation(coeff))])


    def _build_plan(    self, plan_factory, device_params, 
                        output,  input1, input2, param):

        plan = plan_factory()

        template = reikna.helpers.template_from(
                """
                <%def name='testcomp(kernel_declaration, k_output, k_input1, k_input2, k_param)'>
                ${kernel_declaration}
                {
                    VIRTUAL_SKIP_THREADS;
                    const VSIZE_T idx = virtual_global_id(0);
                    ${k_output.ctype} result = 
                        ${k_input1.load_idx}(idx) +
                        ${mul}(${k_input2.load_idx}(idx), ${k_param});
                    ${k_output.store_idx}(idx, result);
                }
                </%def>
                """)

        plan.kernel_call(
                template.get_def('testcomp'),
                [output, input1, input2, param],
                global_size=output.shape,
                render_kwds={
                        "mul" : cluda.functions.mul(
                                        input2.dtype, param.dtype
                                        )
                            }
                        )
                                                        
        return plan



def test_interp1d(data, newSize, thr=None):
    if not thr:
        api = cluda.ocl_api()
        thr = api.Thread.create()

    output_gpu = thr.to_device(numpy.zeros(newSize).astype(data.dtype))
    data_gpu = thr.to_device(data)

    coords = numpy.linspace(0,data.shape[0]-1,newSize)
    coords[-1] -= 1e-10
    coords_gpu = thr.to_device(coords)

    interp = Interp1dGPU(output_gpu, data_gpu, coords)
    c_interp = interp.compile(thr)

    c_interp(output_gpu, data_gpu, coords_gpu)

    return output_gpu.get()
    


def bench_interp1d(dataSize, newSize, N=1000):

    xdata = numpy.linspace(0,10,dataSize).astype("float32")
    x = numpy.arange(dataSize)
    data = numpy.sin(xdata).astype("float32")


    coords = numpy.linspace(0,data.shape[0]-1, newSize).astype("float32")
    coords[-1] -= 1e-10

    print("Benching CPU...")

    t_cpu=time.time()
    for i in xrange(N):
        I = interpolate.interp1d(x, data, kind="linear", copy=False)
        I(coords)
    t_cpu = time.time()-t_cpu

    print("Done!")

    api = cluda.ocl_api()
    thr = api.Thread.create()

    output_gpu = thr.to_device(numpy.zeros(newSize).astype(data.dtype))
    data_gpu = thr.to_device(data)
    coords_gpu = thr.to_device(coords)

    print(data_gpu.get())

    interp = Interp1dGPU(output_gpu, data_gpu, coords)
    c_interp = interp.compile(thr)

    print("Benching GPU...")
    t_gpu = time.time()
    for i in xrange(N):
        c_interp(output_gpu, data_gpu, coords_gpu)
    t_gpu = time.time()-t_gpu

    print("Done!\n GPU: {0}ms, CPU: {1}ms".format(t_gpu*1000, t_cpu*1000))
    print("Speedup: {:.4f}".format(t_cpu/t_gpu))





def test_interp2d(data, newSize, thr=None):
    if not thr:
        api = cluda.ocl_api()
        thr = api.Thread.create()

    if len(newSize)!=2 or len(data.shape)!=2:
        raise ValueError("2D Arrays only!")

    output_gpu = thr.to_device(numpy.zeros(newSize).astype(data.dtype))
    data_gpu = thr.to_device(data)

    xCoords = numpy.linspace(0, data.shape[0]-1, newSize[0]).astype("float32")
    yCoords = numpy.linspace(0, data.shape[1]-1, newSize[1]).astype("float32")
    xCoords[-1] -= 1e-5
    yCoords[-1] -= 1e-5


    xCoords_gpu = thr.to_device(xCoords)
    yCoords_gpu = thr.to_device(yCoords)


    print("xCoords:{}".format(xCoords))
    print("yCoords:{}".format(yCoords))
    print(data_gpu.get())

    interp = Interp2dGPU(output_gpu, data_gpu, xCoords_gpu)
    c_interp = interp.compile(thr)

    c_interp(output_gpu, data_gpu, xCoords_gpu, yCoords_gpu)
    print("compiled")

    return output_gpu.get()
    
    
def benchInterp2d(dataSize, newSize, thr=None, N=1000):
    
    if not thr:
        api = cluda.ocl_api()
        thr = api.Thread.create()
    
    data = numpy.random.random(dataSize).astype("float32")
    
    dataXCoords = numpy.arange(dataSize[0])
    dataYCoords = numpy.arange(dataSize[1])
    
    xCoords = numpy.linspace(0, dataSize[0]-1, newSize[0]).astype("float32")
    yCoords = numpy.linspace(0, dataSize[1]-1, newSize[1]).astype("float32")
    
    print("Bench CPU...")
    t0cpu = time.time()
    for i in xrange(N):
        cpuInterp2d = interpolate.interp2d(dataXCoords, dataYCoords, data, copy=False)
        cpuInterp2d(xCoords, yCoords)
    tcpu = (time.time()-t0cpu)/N
    
    print("Prepare GPU...")
    xCoords[-1] -= 1e-5
    yCoords[-1] -= 1e-5

    xCoords_gpu = thr.to_device(xCoords)
    yCoords_gpu = thr.to_device(yCoords)
    
    data_gpu = thr.to_device(data)
    result_gpu = thr.to_device(numpy.empty(newSize).astype("float32"))
    
    gpu_interp2d = Interp2dGPU(result_gpu, data_gpu, xCoords_gpu)
    c_gpu_interp2d = gpu_interp2d.compile(thr)
    
    print("Bench GPU...")
    t0gpu = time.time()
    for i in xrange(N):
        c_gpu_interp2d(result_gpu, data_gpu, xCoords_gpu, yCoords_gpu)
    tgpu = (time.time()-t0gpu)/N
        
    print("CPU: {:.4f}ms, GPU: {:.4f}ms  per iteration".format(1000*tcpu, 1000*tgpu))
    print("GPU Speedup: {:.2f}".format(tcpu/tgpu))
    
    
def interp1d_cpu(data, newSize):
    newData = numpy.empty(newSize)
    
    xCoords = numpy.linspace(0, data.shape[0]-1, newSize)
    xCoords[-1] -= 1e-9
    
    for i in range(newSize):
        x = xCoords[i]
        xInt = int(x)
        
        xRem = x-xInt
        xGrad = data[xInt+1] - data[xInt]

        newData[i] = xRem*xGrad + data[xInt]
        
    return newData
    
def interp2d_cpu(data, newSize):

    newData = numpy.empty(newSize)
    xCoords = numpy.linspace(0, data.shape[0]-1, newSize[0])
    yCoords = numpy.linspace(0, data.shape[1]-1, newSize[1])

    xCoords[-1] -= 1e-9
    yCoords[-1] -= 1e-9

    for i in range(newSize[0]):
        for j in range(newSize[1]):

            x = xCoords[i] 
            y = yCoords[j]

            xInt = int(x)
            yInt = int(y)

            xRem = x - xInt
            yRem = y - yInt 

            xGrad = data[xInt+1, yInt] - data[xInt, yInt]
            yGrad = data[xInt, yInt+1] - data[xInt, yInt]

            value = data[xInt, yInt]
            
            ivalue = (xRem*xGrad + yRem*yGrad + value) 
           
            print("x: %.3f, y: %.3f, xInt: %d, yInt: %d, xR: %.3f, yR: %.3fm in:%.2f, out:%.2f"% (x,y,xInt,yInt,xRem,yRem,value,ivalue))

            newData[i, j] = ivalue

    return newData


class dataTestComp(Computation):
    
    def __init__(self, arr):
        
        Computation.__init__(self, [
            Parameter('output', Annotation(arr, 'o')),
            Parameter('inputArray', Annotation(arr, 'i')),
            ])


    def _build_plan(   self, plan_factory, device_params,
                        output, inputArray):
        plan = plan_factory()

        template = reikna.helpers.template_from(
        """
        <%def name='dataTest(kernel_decleration, k_output, k_input )'>
        ${kernel_decleration}
        {
        VIRTUAL_SKIP_THREADS;

        const VSIZE_T idx = virtual_global_id(0);
        const VSIZE_T idy = virtual_global_id(1);
    
        ${k_input.ctype} value = ${k_input.load_idx}(idx,idy);

        printf("data[%d, %d] = %.2f\\n", idx, idy, value);

        ${k_output.store_idx}(idx, idy, value); 
        }
        </%def>
        """)

        plan.kernel_call(
                template.get_def('dataTest'),
                [output, inputArray],
                global_size=output.shape,
                )
        print("outputShape: {}".format(output.shape))
        return plan


def dataTest(data, thr=None):
    if not thr:
        api = cluda.ocl_api()
        thr = api.Thread.create()

    data_gpu = thr.to_device(data)
    res_gpu = thr.to_device(numpy.zeros(data.shape, data.dtype))

    comp = dataTestComp(data_gpu)
    c_comp = comp.compile(thr)

    c_comp(res_gpu, data_gpu)

    return numpy.allclose(res_gpu.get(), data)






class Interp2dNearestGPU(Computation):
    
    def __init__(self, outputArr, inputArr, coordArr):
        
        Computation.__init__(self, [
            Parameter('output', Annotation(outputArr, 'o')),
            Parameter('inputArray', Annotation(inputArr, 'i')),
            Parameter('xCoords', Annotation(coordArr, 'i')),
            Parameter('yCoords', Annotation(coordArr, 'i'))
            ])


            #xGrad = data[xInt+1, yInt] - data[xInt, yInt]
            #yGrad = data[xInt, yInt+1] - data[xInt, yInt]
    
    def _build_plan(   self, plan_factory, device_params,
                        output, inputArray, xCoords, yCoords):
        plan = plan_factory()

        template = reikna.helpers.template_from(
        """
        <%def name='interp2dnearest(kernel_decleration, k_output, k_input, k_xCoords, k_yCoords)'>
        ${kernel_decleration}
        {
        VIRTUAL_SKIP_THREADS;

        VSIZE_T idx, idy;
        int xInt, yInt;
        float xRem, yRem, xGrad, yGrad;
        ${k_yCoords.ctype} x,y;
        ${k_output.ctype} value, ivalue;

        idx = virtual_global_id(0);
        idy = virtual_global_id(1);
    
        x = ${k_xCoords.load_idx}(idx);
        xInt = (int) x;

        y = ${k_yCoords.load_idx}(idy);
        yInt = (int) y;
        
        value = ${k_input.load_idx}(xInt, yInt);

        ${k_output.store_idx}(idx, idy, value);
        
        ##Print debug info
        ##printf("data[%d, %d] = %.2f,\\t data[%d, %d] = %.2f\\n", xInt, yInt,  value, Int+1, yInt+1, value1);
        ##printf("x: %.10f, y: %.10f, xInt: %d, yInt: %d, xR: %.3f, yR: %.3fm in:%.2f, out:%.2f\\n", x,y,xInt,yInt,xRem,yRem,value,ivalue);
        
        }
        </%def>
        """)

        plan.kernel_call(
                template.get_def('interp2dnearest'),
                [output, inputArray, xCoords, yCoords],
                global_size=(output.shape[0], output.shape[1]),
                render_kwds={
                    'mul' : cluda.functions.mul(
                                "float32", "float32")
                    }
                )
        print("outputShape: {}".format(output.shape))
        return plan
        
        
def test_interp2dNearest(data, newSize, thr=None):
    if not thr:
        api = cluda.ocl_api()
        thr = api.Thread.create()

    if len(newSize)!=2 or len(data.shape)!=2:
        raise ValueError("2D Arrays only!")

    output_gpu = thr.to_device(numpy.zeros(newSize).astype(data.dtype))
    data_gpu = thr.to_device(data)

    xCoords = numpy.linspace(0, data.shape[0]-1, newSize[0]).astype("float32")
    yCoords = numpy.linspace(0, data.shape[1]-1, newSize[1]).astype("float32")
    xCoords[-1] -= 1e-3
    yCoords[-1] -= 1e-3

    xCoords_gpu = thr.to_device(xCoords)
    yCoords_gpu = thr.to_device(yCoords)

    
    print("xCoords:{}".format(xCoords))
    print("yCoords:{}".format(yCoords))
    print(data_gpu.get())

    interp = Interp2dNearestGPU(output_gpu, data_gpu, xCoords_gpu)
    c_interp = interp.compile(thr)

    c_interp(output_gpu, data_gpu, xCoords_gpu, yCoords_gpu)

    return output_gpu.get()
    

class Interp1d_2dGPU(Computation):
    
    def __init__(self, outputArr, inputArr, coordArr):
        
        Computation.__init__(self, [
            Parameter('output', Annotation(outputArr, 'o')),
            Parameter('inputArray', Annotation(inputArr, 'i')),
            Parameter('xCoords', Annotation(coordArr, 'i')),
            ])

    def _build_plan(   self, plan_factory, device_params,
                        output, inputArray, xCoords):
        plan = plan_factory()

        template = reikna.helpers.template_from(
        """
        <%def name='interp1d(kernel_decleration, k_output, k_input, k_xCoords)'>
        ${kernel_decleration}
        {
        VIRTUAL_SKIP_THREADS;
        const VSIZE_T idx = virtual_global_id(0);
        const VSIZE_T idy = virtual_global_id(1);
        
        const ${k_xCoords.ctype} x = ${k_xCoords.load_idx}(idx);
        
        const int xInt = (int) x;

        const float xRemainder = (float) x - (float) xInt;
        
        const float grad = (float) ${k_input.load_idx}(xInt+1, idy) - (float) ${k_input.load_idx}(xInt, idy);
        
        const ${k_output.ctype} value = (${k_output.ctype}) ${mul}(grad, xRemainder) + ${k_input.load_idx}(xInt, idy);

        ${k_output.store_idx}(idx, idy, value);
        
        printf("i: %d, x: %.4f, xInt: %d, xRem: %.4f, value:%.4f\\n", idx, x, xInt, xRemainder, value);
        }
        </%def>
        """)

        plan.kernel_call(
                template.get_def('interp1d'),
                [output, inputArray, xCoords],
                global_size=output.shape,
                render_kwds={
                    'mul' : cluda.functions.mul(
                                "float32", "float32")
                    }
                )
        print("outputShape:{}".format(output.shape))
        print("inputShape:{}".format(inputArray.shape))
        return plan

def test_interp1d_2d(data, newSize, thr=None):
    if not thr:
        api = cluda.ocl_api()
        thr = api.Thread.create()

    output_gpu = thr.to_device(
                numpy.zeros((newSize, data.shape[1])).astype(data.dtype))
    data_gpu = thr.to_device(data)

    coords = numpy.linspace(0,data.shape[0]-1,newSize)
    coords[-1] -= 1e-5
    
    print("coords:{}".format(coords))
    coords_gpu = thr.to_device(coords)

    interp = Interp1d_2dGPU(output_gpu, data_gpu, coords)
    c_interp = interp.compile(thr)

    c_interp(output_gpu, data_gpu, coords_gpu)

    return output_gpu.get()
    

class DataTest2d(Computation):
    
    def __init__(self, outputArr, inputArr):
        
        Computation.__init__(self, [
            Parameter('output', Annotation(outputArr, 'o')),
            Parameter('inputArray', Annotation(inputArr, 'i')),
            ])

    def _build_plan(   self, plan_factory, device_params,
                        output, inputArray):
        plan = plan_factory()

        template = reikna.helpers.template_from(
        """
        <%def name='test2d(kernel_decleration, k_output, k_input)'>
        ${kernel_decleration}
        {
        VIRTUAL_SKIP_THREADS;
        const VSIZE_T idx = virtual_global_id(0);
        const VSIZE_T idy = virtual_global_id(1);
        
        const ${k_output.ctype} value = ${k_input.load_idx}(idx, idy);
        ${k_output.store_idx}(idx, idy, value);
        
        printf("idx: %d, idy: %d, value:%.4f\\n", idx, idy, value);
        }
        </%def>
        """)

        plan.kernel_call(
                template.get_def('test2d'),
                [output, inputArray],
                global_size= output.shape,
                render_kwds={
                    }
                    )
        print(output.shape)
        return plan
        
def testData2d(data, thr=None):
    
    if not thr:
        api = cluda.ocl_api()
        thr = api.Thread.create()
    
    inputData = thr.to_device(data)
    outputData = thr.to_device(numpy.zeros(data.shape).astype("float32"))
    
    dataTest = DataTest2d(outputData, inputData)
    c_dataTest = dataTest.compile(thr)
    
    c_dataTest(outputData, inputData)
    
    return outputData.get()<|MERGE_RESOLUTION|>--- conflicted
+++ resolved
@@ -131,13 +131,8 @@
         const int xInt1 = (int) (xInt+1);
         const int yInt1 = (int) (yInt+1);
 
-<<<<<<< HEAD
         const ${k_xCoords.ctype} xRem = (${k_xCoords.ctype}) x - (${k_xCoords.ctype}) xInt;
         const ${k_yCoords.ctype} yRem = (${k_yCoords.ctype}) y - (${k_yCoords.ctype}) yInt;
-=======
-        const ${k_input.ctype} xRem = ${add}( (${k_input.ctype}) x, (${k_input.ctype}) ${mulMinus}(xInt,-1) );
-        const ${k_input.ctype} yRem = ${add}( (${k_input.ctype}) y, (${k_input.ctype}) ${mulMinus}(yInt,-1) );
->>>>>>> af7a8369
 
         const ${k_input.ctype} xGrad = ${sum2}(${k_input.load_idx}(
                             xInt1, yInt), 
@@ -145,12 +140,8 @@
         const ${k_input.ctype} yGrad = ${k_input.load_idx}(xInt, yInt1)
                     - ${k_input.load_idx}(xInt, yInt);
                     
-<<<<<<< HEAD
         const ${k_output.ctype} value =${sum3}(${mul}(xRem, xGrad), ${mul}(yRem, yGrad), ${k_input.load_idx}(xInt,yInt));
-=======
-        const ${k_output.ctype} value = (${k_output.ctype}) ${add3}(${mul}(xRem, xGrad), ${mul}(yRem, yGrad), ${k_input.load_idx}(xInt,yInt));
->>>>>>> af7a8369
-        
+
         ${k_output.store_idx}(i, j, value);
 
         }
@@ -162,7 +153,7 @@
                 [output, inputArray, xCoords, yCoords],
                 global_size=(output.shape),
                 render_kwds={
-<<<<<<< HEAD
+
                     'mul' : cluda.functions.mul(xCoords.dtype,inputArray.dtype,
                                                 out_dtype=inputArray.dtype),
                     'sum3' : cluda.functions.add(
@@ -174,12 +165,6 @@
                     'sum2'  : cluda.functions.add(
                             inputArray.dtype, inputArray.dtype,
                             out_dtype=inputArray.dtype),
-=======
-                    'mul' : cluda.functions.mul(output.dtype,output.dtype),
-                    'add' : cluda.functions.add(inputArray.dtype, inputArray.dtype),
-                    'mulMinus' : cluda.functions.mul(inputArray.dtype, numpy.int32, out_dtype=inputArray.dtype),
-                    'add3' : cluda.functions.add(inputArray.dtype, inputArray.dtype, inputArray.dtype),
->>>>>>> af7a8369
                     }
                 )
         return plan
