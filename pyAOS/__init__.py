#! /usr/bin/env python

#Copyright Durham University and Andrew Reeves
#2014

# This file is part of pyAOS.

#     pyAOS is free software: you can redistribute it and/or modify
#     it under the terms of the GNU General Public License as published by
#     the Free Software Foundation, either version 3 of the License, or
#     (at your option) any later version.

#     pyAOS is distributed in the hope that it will be useful,
#     but WITHOUT ANY WARRANTY; without even the implied warranty of
#     MERCHANTABILITY or FITNESS FOR A PARTICULAR PURPOSE.  See the
#     GNU General Public License for more details.

#     You should have received a copy of the GNU General Public License
#     along with pyAOS.  If not, see <http://www.gnu.org/licenses/>.


'''
The main pyAOS Simulation module

This module contains the ``Sim`` class, which can be used to run an end-to-end simulation. Initally, a configuration file is read, the system is initialised, interaction and command matrices calculated and finally a loop run. The simulation outputs some information to the console during the simulation.

    The ``Sim`` class holds all configuration information and data from the simulation. 

Examples:
    
    To initialise the class::

        import pyAOS
        sim = pyAOS.Sim("sh_8x8_4.2m.py")

    Configuration information has now been loaded, and can be accessed through the ``config`` attribute of the ``sim`` class. In fact, each sub-module of the system has a configuration object accessed through this config attribute::

        print(sim.config.sim.pupilSize)
        sim.config.wfs[0].pxlsPerSubap = 10

    Next, the system is initialised, this entails calculating various parameters in the system sub-modules, so must be done after changing some simulation parameters::

        sim.aoinit()

    DM Interation and command matrices are calculated now. If ``sim.config.sim.filePrefix`` is not ``None``, then these matrices will be saved in `data/filePrefix`(data will be saved here also in a time-stamped directory)::

        sim.makeIMat()


    Finally, the loop is run with the command::

        sim.aoloop()

    Some output will be printed to the console. After the loop has finished, data specified to be saved in the config file will be saved to ``data/filePrefix`` (if it is not set to ``None``). Data can also be accessed from the simulation class, e.g. ``sim.allSlopes`, `sim.longStrehl`


:Author:
    Andrew Reeves

'''

#sim imports
from . import atmosphere, logger
from . import WFS
from . import DM
from . import RECON
from . import SCI
from . import confParse
from . import aoSimLib

#standard python imports
import numpy
import datetime
import sys
import os
import time
import traceback
from multiprocessing import Process, Queue
from argparse import ArgumentParser
import shutil

#Use pyfits or astropy for fits file handling
try:
    from astropy.io import fits
except ImportError:
    try:
        import pyfits as fits
    except ImportError:
        raise ImportError("pyAOS requires either pyfits or astropy")


#xrange now just "range" in python3.
#Following code means fastest implementation used in 2 and 3
try:
    xrange
except NameError:
    xrange = range


class Sim(object):
    """
    The pyAOS Simulation class.

    This class holds all configuration information, data and control
    methods of the simulation. It contains high level methods dealing with
    initialising all component objects, making reconstructor control
    matrices, running the loop and saving data after the loop has run.

    Can be sub-classed and the 'aoloop' method overwritten for different loops
    to be used

    Args:
        configFile (string): The filename of the AO configuration file
    """

    def __init__(self, configFile=None):
        if not configFile:
            configFile = "conf/testConf.py"

        self.readParams(configFile)

        self.guiQueue = None
        self.go = False

    def readParams(self, configFile=None):
        """
        Reads configuration file parameters

        Calls the radParams function in confParse to read, parse and if required
        set reasonable defaults to AO parameters
        """

        if configFile:
            self.configFile = configFile

        self.config = confParse.Configurator(self.configFile)
        self.config.readfile()
        self.config.loadSimParams()

    def aoinit(self):
        '''
        Initialises all simulation objects.

        Initialises and passes relevant data to sim objects. This does important pre-run tasks, such as creating or loading phase screens, determining WFS geometry, setting propagation modes and pre-allocating data arrays used later in the simulation.
        '''

        #Read params if they haven't been read before
        try:
            self.config.sim.pupilSize
        except:
            self.readParams()

        logger.setLoggingLevel(self.config.sim.verbosity)
        logger.setLoggingFile(self.config.sim.logfile)
        logger.info("Starting Sim: {}".format(self.timeStamp()))

        #calculate some params from read ones
        #calculated
        self.aoloop = self.loop#eval("self."+self.config.sim.aoloopMode)
        self.config.calcParams()

        #Init Pupil Mask
        logger.info("Creating mask...")
        if self.config.tel.mask == "circle":
            self.mask = aoSimLib.circle(self.config.sim.pupilSize/2.,
                                        self.config.sim.pupilSize)
            if self.config.tel.obs!=None:
                self.mask -= aoSimLib.circle(
                        self.config.tel.obs*self.config.sim.pxlScale/2., 
                        self.config.sim.pupilSize
                        )
        else:
            self.mask = self.config.tel.mask.copy()
    
        self.mask = numpy.pad(
                self.mask, self.config.sim.simPad, mode="constant")

        self.atmos = atmosphere.atmos(self.config.sim, self.config.atmos)

        #Find if WFSs should each have own process
        if self.config.sim.wfsMP:

            logger.info("Setting fftwThreads to 1 as WFS MP")
            for wfs in xrange(self.config.sim.nGS):
                self.config.wfs[wfs].fftwThreads = 1
            self.runWfs = self.runWfs_MP
        else:
            self.runWfs = self.runWfs_noMP

        #init WFSs
        logger.info("Initialising WFSs....")
        self.wfss = {}
        self.config.sim.totalWfsData = 0
        self.wfsFrameNo = numpy.zeros(self.config.sim.nGS)
        for wfs in xrange(self.config.sim.nGS):
            wfsClass = eval("WFS.{}".format(self.config.wfs[wfs].type))
            self.wfss[wfs]=wfsClass(    
                    self.config.sim, self.config.wfs[wfs], 
                    self.config.atmos, self.config.lgs[wfs], self.mask)
            
            self.config.wfs[wfs].dataStart = self.config.sim.totalWfsData
            self.config.sim.totalWfsData += self.wfss[wfs].activeSubaps*2
            
            logger.info("WFS {0}: {1} measurements".format(wfs,
                     self.wfss[wfs].activeSubaps*2))

        #init DMs
        logger.info("Initialising DMs...")


        self.dms = {}
        self.dmActCommands = {}
        self.config.sim.totalActs = 0
        self.dmAct1 = []
        self.dmShape = numpy.zeros( [self.config.sim.simSize]*2 )
        for dm in xrange(self.config.sim.nDM):
            self.dmAct1.append(self.config.sim.totalActs)
            dmObj = eval( "DM."+self.config.dm[dm].dmType)

            self.dms[dm] = dmObj(
                        self.config.sim, self.config.dm[dm],
                        self.wfss, self.mask
                        )

            self.dmActCommands[dm] = numpy.empty( (self.config.sim.nIters, 
                                                    self.dms[dm].acts) )
            self.config.sim.totalActs+=self.dms[dm].acts

            logger.info("DM %d: %d active actuators"%(dm,self.dms[dm].acts))
        logger.info("%d total DM Actuators"%self.config.sim.totalActs)


        #init Reconstructor
        logger.info("Initialising Reconstructor...")
        reconObj = eval("RECON."+self.config.sim.reconstructor)
        self.recon = reconObj(  self.config.sim, self.dms, 
                                self.wfss, self.atmos, self.runWfs
                                )


        #init Science Cameras
        logger.info("Initialising Science Cams...")
        self.sciCams = {}
        self.sciImgs = {}
        self.sciImgNo=0
        for sci in xrange(self.config.sim.nSci):
            self.sciCams[sci] = SCI.scienceCam( 
                        self.config.sim, self.config.tel, self.config.atmos,
                        self.config.sci[sci], self.mask
                        )

            self.sciImgs[sci] = numpy.zeros( [self.config.sci[sci].pxls]*2 )


        #Init data storage
        logger.info("Initialise Data Storage...")
        self.initSaveData()

        

        self.iters=0

        #Init performance tracking
        self.Twfs = 0
        self.Tlgs = 0
        self.Tdm = 0
        self.Tsci = 0
        self.Trecon = 0
        self.Timat = 0
        self.Tatmos = 0


        logger.info("Initialisation Complete!")


    def makeIMat(self,forceNew=False, progressCallback=None):
        """
        Creates interaction and control matrices for simulation reconstruction
        
        Makes and inverts Interaction matrices for each DM in turn to
        create a DM control Matrix for each DM.
        Each DM's control Matrix is independent of the others,
        so care must be taken so DM correction modes do not "overlap".
        Some reconstruction modes may require WFS frames to be taken for the 
        creation of a control matrix. Depending on set parameters, 
        can load previous control and interaction matrices.
        
        Args:
            forceNew (bool): if true, will force making of new iMats and cMats, otherwise will attempt to load previously made matrices from same filePrefix
            progressCallback (func): function called to report progress of interaction matrix construction
        """
        t = time.time()
        logger.info("Making interaction Matrices...")

        if forceNew:
            loadIMat=False
            loadCMat=False
        else:
            if self.config.sim.filePrefix==None:
                loadIMat=False
                loadCMat=False
            else:
                loadIMat=True
                loadCMat=True

        self.recon.makeCMat(loadIMat=loadIMat,loadCMat=loadCMat,
                callback=self.addToGuiQueue, progressCallback=progressCallback)
        self.Timat+= time.time()-t

    def runWfs_noMP(self, scrns = None, dmShape=None, wfsList=None,
                    loopIter=None):
        """
        Runs all WFSs
        
        Runs a single frame for each WFS in wfsList, passing the given phase screens and optional dmShape (if WFS in closed loop). The WFSs are only read out if the wfs frame time co-incides with the WFS frame rate, else old slopes are provided. If iter is not given, then all WFSs are run and read out. If LGSs are present it will also deals with LGS propagation. Finally, the slopes from all WFSs are returned.
        
        Args:
            scrns (list): List of phase screens passing over telescope
            dmShape (ndarray, optional): 2-dim array of the total corrector shape
            wfsList (list, optional): A list of the WFSs to be run
            loopIter (int, optional): The loop iteration number
            
        Returns:
            ndarray: The slope data return from the WFS frame (may not be actual slopes if WFS other than SH used)
            """
        t_wfs = time.time()
        if scrns != None:
            self.scrns=scrns
        
        if wfsList==None:
            wfsList=range(self.config.sim.nGS)
        
        slopesSize = 0
        for wfs in wfsList:
           slopesSize+=self.wfss[wfs].activeSubaps*2
        slopes = numpy.zeros( (slopesSize) )
       
        s = 0
        for wfs in wfsList:
            #check if due to read out WFS
            if loopIter:
                read=False
                if (int(float(self.config.sim.loopTime*loopIter)
                        /self.config.wfs[wfs].exposureTime) 
                                        != self.wfsFrameNo[wfs]):
                    self.wfsFrameNo[wfs]+=1
                    read=True
            else:
                read = True

            slopes[s:s+self.wfss[wfs].activeSubaps*2] = \
                    self.wfss[wfs].frame(self.scrns, dmShape, read=read)
            s += self.wfss[wfs].activeSubaps*2

        self.Twfs+=time.time()-t_wfs
        return slopes

    def runWfs_MP(self, scrns=None, dmShape=None, wfsList=None, loopIter=None):
        """
        Runs all WFSs using multiprocessing
        
        Runs a single frame for each WFS in wfsList, passing the given phase 
        screens and optional dmShape (if WFS in closed loop). If LGSs are 
        present it will also deals with LGS propagation. Finally, the slopes 
        from all WFSs are returned. Each WFS is allocated a separate process 
        to complete the frame, giving a significant increase in speed, 
        especially for computationally heavy WFSs.
        
        Args:
            scrns (list): List of phase screens passing over telescope
            dmShape (ndarray, optional): 2-dimensional array of the total corrector shape
            wfsList (list, optional): A list of the WFSs to be run, if not set, runs all WFSs
            loopIter (int, optional): The loop iteration number
            
        Returns:
            ndarray: The slope data return from the WFS frame (may not be actual slopes if WFS other than SH used)
        """
        t_wfs = time.time()
        if scrns != None:
            self.scrns=scrns
        if wfsList==None:
            wfsList=range(self.config.sim.nGS)
        
        slopesSize = 0
        for wfs in wfsList:
            slopesSize+=self.wfss[wfs].activeSubaps*2            
        slopes = numpy.zeros( (slopesSize) )

        wfsProcs = []
        wfsQueues = []
        s = 0
        for proc in xrange(len(wfsList)):
            wfs = wfsList[proc]
            #check if due to read out WFS
            if loopIter:
                read=False
                if (int(float(self.config.sim.loopTime*loopIter)
                        /self.config.wfs[wfs].exposureTime) 
                                        != self.wfsFrameNo[wfs]):
                    self.wfsFrameNo[wfs]+=1
                    read = True
            else:
                read = True

            wfsQueues.append(Queue())
            wfsProcs.append(Process(target=multiWfs,
                    args=[  self.scrns, self.wfss[wfs], dmShape, read,
                            wfsQueues[proc]])
                    )
            wfsProcs[proc].daemon = True
            wfsProcs[proc].start()

        for proc in xrange(len(wfsList)):
            wfs = wfsList[proc]

            (slopes[s:s+self.wfss[wfs].activeSubaps*2],
                    self.wfss[wfs].wfsDetectorPlane,
                    self.wfss[wfs].uncorrectedPhase,
                    lgsPsf) = wfsQueues[proc].get()
            
            if numpy.any(lgsPsf)!=None:
                self.wfss[wfs].LGS.psf1 = lgsPsf

            wfsProcs[proc].join()
            s += self.wfss[wfs].activeSubaps*2
            
        self.Twfs+=time.time()-t_wfs
        return slopes 


    def runDM(self,dmCommands,closed=True):
        """
        Runs a single frame of the deformable mirrors

        Calculates the total combined shape of all deformable mirrors (DMs), given an array of DM commands. DM commands correspond to shapes generated during the making of interaction matrices, the final DM shape for each DM is a combination of these. The DM commands will have already been calculated by the systems reconstructor.

        Args:
            dmCommands (ndarray): an array of dm commands corresponding to dm shapes
            closed (bool): if True, indicates to DM that slopes are residual errors from previous frame, if False, slopes correspond to total phase error over pupil.
        Returns:
            ndArray: the combined DM shape
        """
        t = time.time()
        self.dmShape[:] = 0

        for dm in xrange(self.config.sim.nDM):
            if self.config.dm[dm].closed==closed:
                self.dmShape += self.dms[dm].dmFrame(
                        dmCommands[ self.dmAct1[dm]:
                                    self.dmAct1[dm]+self.dms[dm].acts], 
                                                    closed
                                                    )

        self.Tdm += time.time()-t
        return self.dmShape

    def runSciCams(self,dmShape=None):
        """
        Runs a single frame of the science Cameras

        Calculates the image recorded by all science cameras in the system for the current phase over the telescope one frame. If a dmShape is present (which it usually will be in AO!) this correction is applied to the science phase before the image is calculated.

        Args:
            dmShape (ndarray, optional): An array of the combined system DM shape to correct the science path. If not given science cameras are in open loop.
        """
        t = time.time()

        for sci in xrange( self.config.sim.nSci ):
            self.sciImgs[sci] +=self.sciCams[sci].frame(self.scrns,dmShape)
            self.sciImgNo +=1

            self.sciCams[sci].longExpStrehl = self.sciImgs[sci].max()/(
                                    self.sciImgNo*self.sciCams[sci].psfMax)

        self.Tsci +=time.time()-t

    def loop(self):
        """
        Main AO Loop - loop open

        Runs a WFS iteration, reconstructs the phase, runs DMs and finally the science cameras. Also makes some nice output to the console and can add data to the Queue for the GUI if it has been requested. Repeats for nIters. Runs sim Open loop, i.e., the WFSs are executed before the DM with no DM information being sent back to the WFSs.
        """
        
        self.iters=1
        self.correct=1
        self.go = True

        #Circular buffers to hold loop iteration correction data
        self.slopes = numpy.zeros( ( self.config.sim.totalWfsData) )
        self.closedCorrection = numpy.zeros(self.dmShape.shape)
        self.openCorrection = self.closedCorrection.copy()
        self.dmCommands = numpy.zeros( self.config.sim.totalActs )
        
        try:
            for i in xrange(self.config.sim.nIters):
                if self.go:

                    #get next phase screens
                    t = time.time()
                    self.scrns = self.atmos.moveScrns()
                    self.Tatmos = time.time()-t

                    #Reset correction
                    self.closedCorrection[:] = 0
                    self.openCorrection[:] = 0

                    #Run Loop...
                    ########################################

                    #Get dmCommands from reconstructor
                    if self.config.sim.nDM:
                        self.dmCommands[:] = self.recon.reconstruct(self.slopes)

                    #Get dmShape from closed loop DMs
                    self.closedCorrection += self.runDM(
                            self.dmCommands, closed=True)

                    #Run WFS, with closed loop DM shape applied
                    self.slopes = self.runWfs(  dmShape=self.closedCorrection,
                                                loopIter=i)

                    #Get DM shape for open loop DMs, add to closed loop DM shape
                    self.openCorrection += self.runDM(  self.dmCommands, 
                                                        closed=False)

<<<<<<< HEAD

=======
>>>>>>> 7ce7e0fa
                    #Pass whole combined DM shapes to science target
                    self.runSciCams(
                                self.openCorrection+self.closedCorrection)
                    
                    #Save Data
                    self.storeData(i)

                    self.iters = i

                    #logger.statusMessage(i, self.config.sim.nIters, 
                    #                    "AO Loop")
                    
                    self.printOutput(self.config.filename, i, strehl=True)

                    self.addToGuiQueue()
                else:
                    break
        except KeyboardInterrupt:
            self.go = False
            logger.info("\nSim exited by user\n") 

        #Finally save data after loop is over.
        self.saveData()
        self.finishUp()

    def finishUp(self):
        """
        Prints a message to the console giving timing data. Used on sim end.
        """
        print("\n\nTime moving atmosphere: %0.2f"%self.Tatmos)
        print("Time making IMats and CMats: %0.2f"%self.Timat)
        print("Time in WFS: %0.2f"%self.Twfs)
        print ("\t of which time spent in LGS: %0.2f"%self.Tlgs)
        print("Time in Reconstruction: %0.2f"%self.recon.Trecon)
        print("Time in DM: %0.2f"%self.Tdm)
        print("Time making science image: %0.2f"%self.Tsci)
        
        # if self.longStrehl:
#    print("\n\nLong Exposure Strehl Rate: %0.2f"%self.longStrehl[-1])

    def initSaveData(self):
        '''
        Initialise data structures used for data saving.

        Initialise the data structures which will be used to store data which will be saved or analysed once the simulation has ended. If the ``filePrefix = None``, no data is saved, other wise a directory called ``filePrefix`` is created, and data from simulation runs are saved in a time-stamped directory inside this.
        '''

        if self.config.sim.filePrefix!=None:
            self.path = self.config.sim.filePrefix +"/"+self.timeStamp()
            try:
                os.mkdir( self.path )
            except OSError:

                os.mkdir(self.config.sim.filePrefix)
                os.mkdir(self.path)

            #Init WFS FP Saving
            if self.config.sim.saveWfsFrames:
                os.mkdir(self.path+"/wfsFPFrames/")

            shutil.copyfile( self.configFile, self.path+"/conf.py" )

        #Init Strehl Saving
        if self.config.sim.nSci>0:
            self.instStrehl = numpy.zeros( (self.config.sim.nSci, self.config.sim.nIters) )
            self.longStrehl = numpy.zeros( (self.config.sim.nSci, self.config.sim.nIters) )

        #Init science residual phase saving
        self.sciPhase = []
        if self.config.sim.saveSciRes and self.config.sim.nSci>0:
            for sci in xrange(self.config.sim.nSci):
                self.sciPhase.append(
                    numpy.empty( 
                            (self.config.sim.nIters, self.config.sim.simSize, 
                            self.config.sim.simSize)))

        #Init science WFE saving
        self.WFE = numpy.zeros(
                    (self.config.sim.nSci, self.config.sim.nIters)
                    )

        #Init WFS slopes data saving
        if self.config.sim.saveSlopes:
            self.allSlopes = numpy.empty( (self.config.sim.nIters, self.config.sim.totalWfsData) )
        else:
            self.allSlopes = None

        #Init DM Command Data saving
        if self.config.sim.saveDmCommands:
            ttActs = 0

            self.allDmCommands = numpy.empty( (self.config.sim.nIters, ttActs+self.config.sim.totalActs))

        else:
            self.allDmCommands = None

        #Init LGS PSF Saving
        if self.config.sim.saveLgsPsf:
            self.lgsPsfs = []
            for lgs in xrange(self.config.sim.nGS):
                if self.config.wfs[lgs].lgsUplink:
                    self.lgsPsfs.append(
                            numpy.empty(self.config.sim.nIters, 
                            self.config.sim.pupilSize, 
                            self.config.sim.pupilSize)
                            )
            self.lgsPsfs = numpy.array(self.lgsPsfs)

        else:
            self.lgsPsfs = None

    def storeData(self, i):
        """
        Stores data from each frame in an appropriate data structure.

        Called on each frame to store the simulation data into various data structures corresponding to different data sources in the system. 

        Args:
            i (int): The system iteration number
        """
        if self.config.sim.saveSlopes:
            self.allSlopes[i] = self.slopes

        if self.config.sim.saveDmCommands:
            act=0

            self.allDmCommands[i,act:] = self.dmCommands

        #Quick bodge to save lgs psfs as images
        if self.config.sim.saveLgsPsf:
            lgs=0
            for wfs in xrange(self.config.sim.nGS):
                if self.config.lgs[wfs].lgsUplink:
                    self.lgsPsfs[lgs, i] = self.wfss[wfs].LGS.PSF
                    lgs+=1

        if self.config.sim.nSci>0:
            for sci in xrange(self.config.sim.nSci):
                self.instStrehl[sci,i] = self.sciCams[sci].instStrehl
                self.longStrehl[sci,i] = self.sciCams[sci].longExpStrehl
                res = self.sciCams[sci].residual*self.sciCams[sci].r0Scale
                self.WFE[sci,i] =  numpy.sqrt(
                        ((res-res.mean())**2).sum()/self.mask.sum())
            
            if self.config.sim.saveSciRes:
                for sci in xrange(self.config.sim.nSci):
                    self.sciPhase[sci][i] = self.sciCams[sci].residual

        if self.config.sim.filePrefix!=None:
            if self.config.sim.saveWfsFrames:
                for wfs in xrange(self.config.sim.nGS):
                    fits.writeto(
                        self.path+"/wfsFPFrames/wfs-%d_frame-%d.fits"%(wfs,i),
                        self.wfss[wfs].wfsDetectorPlane     )


    def saveData(self):
        """
        Saves all recorded data to disk

        Called once simulation has ended to save the data recorded during the simulation to disk in the directories created during initialisation.
        """

        if self.config.sim.filePrefix!=None:

            if self.config.sim.saveSlopes:
                fits.writeto(self.path+"/slopes.fits", self.allSlopes,
                                clobber=True)

            if self.config.sim.saveDmCommands:
                fits.writeto(self.path+"/dmCommands.fits", 
                            self.allDmCommands, clobber=True)

            if self.config.sim.saveLgsPsf:
                fits.writeto(self.path+"/lgsPsf.fits", self.lgsPsfs, 
                                clobber=True)

            if self.config.sim.saveWFE:
                fits.writeto(self.path+"/WFS.fits", self.WFS, clobber=True)

            if self.config.sim.saveStrehl:
                fits.writeto(self.path+"/instStrehl.fits", self.instStrehl,
                                clobber=True)
                fits.writeto(self.path+"/longStrehl.fits", self.longStrehl, 
                                clobber=True)  

            if self.config.sim.saveSciRes:
                for i in xrange(self.config.sim.nSci):
                    fits.writeto(self.path+"/sciResidual_%02d.fits"%i,
                                self.sciPhase[i], clobber=True)

            if self.config.sim.saveSciPsf:
                for i in xrange(self.config.sim.nSci):
                    fits.writeto(self.path+"/sciPsf_%02d.fits"%i,
                                        self.sciImgs[i], clobber=True )
                    

    def timeStamp(self):
        """
        Returns a formatted timestamp
        
        Returns:
            string: nicely formatted timestamp of current time.
        """

        return datetime.datetime.now().strftime("%Y-%m-%d-%H-%M-%S")


    def printOutput(self, label, iter, strehl=False):
        """
        Prints simulation information  to the console

        Called on each iteration to print information about the current simulation, such as current strehl ratio, to the console. Still under development
        Args:
            label(str): Simulation Name
            iter(int): simulation frame number
            strehl(float, optional): current strehl ration if science cameras are present to record it.
        """
        string = label
        if strehl:
            string += "  Strehl -- "
            for sci in xrange(self.config.sim.nSci):
                string += "sci_{0}: inst {1:.2f}, long {2:.2f}".format(
                        sci, self.sciCams[sci].instStrehl, 
                        self.sciCams[sci].longExpStrehl)
            
        logger.statusMessage(iter, self.config.sim.nIters, string )
        

    def addToGuiQueue(self):
        """
        Adds data to a Queue object provided by the pyAOS GUI.

        The pyAOS GUI doesn't need to plot every frame from the simulation. When it wants a frame, it will request if by setting ``waitingPlot = True``. As this function is called on every iteration, data is passed to the GUI only if ``waitingPlot = True``. This allows efficient and abstracted interaction between the GUI and the simulation
        """

        if self.guiQueue!=None:
            if self.waitingPlot:
                guiPut = []
                wfsFocalPlane = {}
                wfsPhase = {}
                lgsPsf = {}
                for i in xrange(self.config.sim.nGS):
                    wfsFocalPlane[i] = self.wfss[i].wfsDetectorPlane.copy().astype("float32")
                    try:
                        wfsPhase[i] = self.wfss[i].uncorrectedPhase
                    except AttributeError:
                        wfsPhase[i] = None
                        pass

                    try:
                        lgsPsf[i] = self.wfss[i].LGS.psf1.copy()
                    except AttributeError:
                        lgsPsf[i] = None
                        pass

                try:
                    ttShape = self.TT.dmShape
                except AttributeError:
                    ttShape = None

                dmShape = {}
                for i in xrange(self.config.sim.nDM):
                    try:
                        dmShape[i] = self.dms[i].dmShape.copy()*self.mask
                    except AttributeError:
                        dmShape[i] = None

                sciImg = {}
                residual = {}
                instSciImg = {}
                for i in xrange(self.config.sim.nSci):
                    try:
                        sciImg[i] = self.sciImgs[i].copy()
                    except AttributeError:
                        sciImg[i] = None
                    try:
                        instSciImg[i] = self.sciCams[i].focalPlane.copy()
                    except AttributeError:
                        instSciImg[i] = None

                    try:
                        residual[i] = self.sciCams[i].residual.copy()*self.mask
                    except AttributeError:
                        residual[i] = None

                guiPut = {  "wfsFocalPlane":wfsFocalPlane,
                            "wfsPhase":     wfsPhase,
                            "lgsPsf":       lgsPsf,
                            "ttShape":      ttShape,
                            "dmShape":      dmShape,
                            "sciImg":       sciImg,
                            "instSciImg":   instSciImg,
                            "residual":     residual }

                self.guiLock.lock()
                try:
                    self.guiQueue.put_nowait(guiPut)
                except:
                    self.guiLock.unlock()
                    traceback.print_exc()
                self.guiLock.unlock()

                self.waitingPlot = False


#Functions used by MP stuff
def multiWfs(scrns, wfsObj, dmShape, read, queue):
    """
    Function to run the WFS in multiprocessing mode.

    Function is called by each of the new WFS processes spawned to run each WFS. Does the same job as the sim runWfs_noMP method of running LGS, then getting slopes from each WFS.

    Args:
        scrns (list): list of the phase screens over the WFS 
        wfsObj (WFS object): the WFS object being run 
        dmShape (ndArray):  shape of system DMs for WFS phase correction
        queue (Queue object): a multiprocessing Queue object used to pass data back to host process.
    """

    slopes = wfsObj.frame(scrns, dmShape, read=read)

    if wfsObj.LGS:
        lgsPsf = wfsObj.LGS.psf1
    else:
        lgsPsf = None

    res = [ slopes, wfsObj.wfsDetectorPlane, wfsObj.uncorrectedPhase, lgsPsf]

    queue.put(res)


if __name__ == "__main__":

    parser = ArgumentParser()
    parser.add_argument("configFile",nargs="?",action="store")
    args = parser.parse_args()
    if args.configFile != None:
        confFile = args.configFile
    else:
        confFile = "conf/testConf.py"


    sim = Sim(confFile)
    print("AOInit...") 
    sim.aoinit()
    sim.makeIMat()
    sim.aoloop()



from ._version import get_versions
__version__ = get_versions()['version']
del get_versions<|MERGE_RESOLUTION|>--- conflicted
+++ resolved
@@ -523,10 +523,6 @@
                     self.openCorrection += self.runDM(  self.dmCommands, 
                                                         closed=False)
 
-<<<<<<< HEAD
-
-=======
->>>>>>> 7ce7e0fa
                     #Pass whole combined DM shapes to science target
                     self.runSciCams(
                                 self.openCorrection+self.closedCorrection)
