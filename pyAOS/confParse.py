--- conflicted
+++ resolved
@@ -324,11 +324,8 @@
         ``learnAtmos``      str: if ``random``, then 
                             random phase screens used for 
                             `learn`                             ``random``
-<<<<<<< HEAD
         ``procs``           int: number of processes to use 
                             in multiprocessing operations       ``1``
-=======
->>>>>>> 317779e8
         ==================  =================================   ===============
 
     Data Saving (all default to False):
