#Copyright Durham University and Andrew Reeves
#2014

# This file is part of pyAOS.

#     pyAOS is free software: you can redistribute it and/or modify
#     it under the terms of the GNU General Public License as published by
#     the Free Software Foundation, either version 3 of the License, or
#     (at your option) any later version.

#     pyAOS is distributed in the hope that it will be useful,
#     but WITHOUT ANY WARRANTY; without even the implied warranty of
#     MERCHANTABILITY or FITNESS FOR A PARTICULAR PURPOSE.  See the
#     GNU General Public License for more details.

#     You should have received a copy of the GNU General Public License
#     along with pyAOS.  If not, see <http://www.gnu.org/licenses/>.
"""
A module to generate configuration objects for the pyAOS, given a parameter file.

This module defines a number of classes, which when instantiated, create objects used to configure the entire simulation, or just submodules. All configuration objects are stored in the ``Configurator`` object which deals with loading parameters from file, checking some potential conflicts and using parameters to calculate some other parameters used in parts of the simulation.

The ``ConfigObj`` provides a base class used by other module configuration objects, and provides methods to read the parameters from the dictionary read from file, and set defaults if appropriate. Each other module in the system has its own configuration object, and for components such as wave-front sensors (WFSs), Deformable Mirrors (DMs), Laser Guide Stars (LGSs) and Science Cameras,  lists of the config objects for each component are created.


"""

import numpy
from . import logger

#How much bigger to make the simulation than asked for. The value is a ratio
#of how much to pad on each side
SIM_OVERSIZE = 0.1


class ConfigurationError(Exception):
    pass


class Configurator(object):
    """
    The configuration class holding all simulation configuration information

    This class is used to load the parameter dictionary from file, instantiate each configuration object and calculate some other parameters from the parameters given.
    
    The configuration file given to this class must contain a python dictionary, named ``simConfiguration``. This must contain other dictionaries for each sub-module of the system, ``Sim``, ``Atmosphere``, ``Telescope``, ``WFS``, ``LGS``, ``DM``, ``Science``. For the final 4 sub-dictionaries, each entry must be formatted as a list (or numpy array) where each value corresponds to that component. 

    The number of components on the module will only depend on the number set in the ``Sim`` dict. For example, if ``nGS`` is set to 2 in ``Sim``, then in the ``WFS`` dict, each parameters must have at least 2 entries, e.g. ``subaps : [10,10]``. If the parameter has more than 2 entries, then only the first 2 will be noted and any others discarded. 

    Descriptions of the available parameters for each sub-module are given in that that config classes documentation

    Args:
        filename (string): The name of the configuration file

    """

    def __init__(self, filename):
        self.filename = filename

        #placeholder for WFS param objs
        self.wfs = []
        self.lgs = []
        self.sci = []
        self.dm = []

        self.sim = SimConfig()
        self.atmos = AtmosConfig()
        self.tel = TelConfig()

    def readfile(self):

        #Exec the config file, which should contain a dict ``simConfiguration``
        try:
            with open(self.filename) as file_:
                exec(file_.read(), globals())
        except:
            raise ConfigurationError(
                    "Error loading config file: {}".format(self.filename))

        self.configDict = simConfiguration

    def loadSimParams(self):

        logger.debug("\nLoad Sim Params...")
        self.sim.loadParams(self.configDict["Sim"])

        logger.debug("\nLoad Atmosphere Params...")
        self.atmos.loadParams(self.configDict["Atmosphere"])

        logger.debug("\nLoad Telescope Params...")
        self.tel.loadParams(self.configDict["Telescope"])

        for wfs in range(self.sim.nGS):
            logger.debug("Load WFS {} Params...".format(wfs))
            self.wfs.append(WfsConfig(wfs))
            self.wfs[wfs].loadParams(self.configDict["WFS"])

        for lgs in range(self.sim.nGS):
            logger.debug("Load LGS {} Params".format(lgs))
            self.lgs.append(LgsConfig(lgs))
            self.lgs[lgs].loadParams(self.configDict["LGS"])

        for dm in range(self.sim.nDM):
            logger.debug("Load DM {} Params".format(dm))
            self.dm.append(DmConfig(dm))
            self.dm[dm].loadParams(self.configDict["DM"])

        for sci in range(self.sim.nSci):
            logger.debug("Load Science {} Params".format(sci))
            self.sci.append(SciConfig(sci))
            self.sci[sci].loadParams(self.configDict["Science"])


    def calcParams(self):
        """
        Calculates some parameters from the configuration parameters.
        """
        self.sim.pxlScale = (float(self.sim.pupilSize)/
                                    self.tel.telDiam)

        #We oversize the pupil to what we'll call the "simulation size"
        self.sim.simSize = int(self.sim.pupilSize 
                + 2*numpy.round(SIM_OVERSIZE*self.sim.pupilSize))
        self.sim.simPad = int(numpy.round(SIM_OVERSIZE*self.sim.pupilSize))


        #furthest out GS or SCI target defines the sub-scrn size
        gsPos = []
        for gs in range(self.sim.nGS):
            pos = self.wfs[gs].GSPosition
            #Need to add bit if the GS is an elongation off-axis LGS
            if self.lgs[gs].elongationDepth:
                #This calculation is done more explicitely in teh WFS module
                #in the ``calcElongPos`` method
                maxLaunch = abs(numpy.array(
                        self.lgs[gs].launchPosition)).max()*self.tel.telDiam/2.
                dh = numpy.array([  -1*self.lgs[gs].elongationDepth/2.,
                                    self.lgs[gs].elongationDepth/2.])
                H = self.wfs[gs].GSHeight
                theta_n = abs(max(pos) - (dh*maxLaunch)/(H*(H+dh))*
                        (3600*180/numpy.pi)).max()
                pos+=theta_n         
            gsPos.append(pos)
               
        for sci in range(self.sim.nSci):
            gsPos.append(self.sci[sci].position)

        if len(gsPos)!=0:
            maxGSPos = numpy.array(gsPos).max()
        else:
            maxGSPos = 0

        self.sim.scrnSize = numpy.ceil(
                2*self.sim.pxlScale*self.atmos.scrnHeights.max()
                *maxGSPos*numpy.pi/(3600.*180) 
                )+self.sim.simSize
        
        #Make scrnSize even
        if self.sim.scrnSize%2!=0:
            self.sim.scrnSize+=1



        #Check if any WFS use physical propogation.
        #If so, make oversize phase scrns
        wfsPhys = False
        for wfs in range(self.sim.nGS):
            if self.wfs[wfs].propagationMode=="physical":
                wfsPhys = True
                break
        if wfsPhys:
            self.sim.scrnSize*=2
            
        #If any wfs exposure times set to None, set to the sim loopTime
        for wfs in self.wfs:
            if not wfs.exposureTime:
                wfs.exposureTime = self.sim.loopTime

        logger.info("Pixel Scale: {0:.2f} pxls/m".format(self.sim.pxlScale))
        logger.info("subScreenSize: {:d} simulation pixels".format(int(self.sim.scrnSize)))

        #If lgs sodium layer profile is none, set it to 1s for each layer
        for lgs in self.lgs:
            if not numpy.any(lgs.naProfile):
                lgs.naProfile = numpy.ones(lgs.elongationLayers)
            if len(lgs.naProfile)<lgs.elongationLayers:
                raise ConfigurationError("Not enough values for naProfile")

        #If outer scale is None, set all to 100m
        if self.atmos.L0==None:
            self.atmos.L0 = []
            for scrn in range(self.atmos.scrnNo):
                self.atmos.L0.append(100.)

        #Check if SH WFS with 1 subap. Feild stop must be FOV
        for wfs in self.wfs:
            if wfs.subaps==1 and wfs.subapFieldStop==False:
                logger.warning("Setting WFS:{} to have field stop at sub-ap FOV as it only has 1 sub-aperture")
                wfs.subapFieldStop = True


class ConfigObj(object):
    def __init__(self):

        #This is the index of the config object, i.e. WFS 1, 2, 3..N
        self.N = None

    def warnAndExit(self, param):

        message = "{0} not set!".format(param)
        logger.warning(message)
        raise ConfigurationError(message)

    def warnAndDefault(self, param, newValue):
        message = "{0} not set, default to {1}".format(param, newValue)
        self.__setattr__(param, newValue)

        logger.debug(message)

    def initParams(self):
        for param in self.requiredParams:
            self.__setattr__(param, None)


    def loadParams(self, configDict):

        if self.N!=None:
            for param in self.requiredParams:
                try:
                    self.__setattr__(param, configDict[param][self.N])
                except KeyError:
                    self.warnAndExit(param)
                except IndexError:
                    raise ConfigurationError(
                                "Not enough values for {0}".format(param))
                except:
                    raise ConfigurationError(
                            "Failed while loading {0}. Check config file.".format(param))

            for param in self.optionalParams:
                try:
                    self.__setattr__(param[0], configDict[param[0]][self.N])
                except KeyError:
                    self.warnAndDefault(param[0], param[1])
                except IndexError:
                    raise ConfigurationError(
                                "Not enough values for {0}".format(param))
                except:
                    raise ConfigurationError(
                            "Failed while loading {0}. Check config file.".format(param))
        else:
            for param in self.requiredParams:
                try:
                    self.__setattr__(param, configDict[param])
                except KeyError:
                    self.warnAndExit(param)
                except:
                    raise ConfigurationError(
                            "Failed while loading {0}. Check config file.".format(param))

            for param in self.optionalParams:
                try:
                    self.__setattr__(param[0], configDict[param[0]])
                except KeyError:
                    self.warnAndDefault(param[0], param[1])
                except:
                    raise ConfigurationError(
                            "Failed while loading {0}. Check config file.".format(param))

    def calcParams(self):
        """
        Dummy method to be overidden if required
        """
        pass


class SimConfig(ConfigObj):
    """
    Configuration parameters relavent for the entire simulation. These should be held in the ``Sim`` sub-dictionary of the ``simConfiguration`` dictionary in the parameter file.

    Required:
        =============   ===================
        **Parameter**   **Description** 
        -------------   -------------------
        pupilSize       int: Number of phase points across the simulation pupil
        nIters          int: Number of iteration to run simulation
        loopTime        float: Time between simulation frames (1/framerate)
        =============   ===================


    Optional:
        ==================  =================================   ===============
        **Parameter**       **Description**                         **Default**
        ------------------  ---------------------------------   ---------------
        ``nGS``             int: Number of Guide Stars and 
                            WFS                                 ``0``
        ``nDM``             int: Number of deformable Mirrors   ``0``
        ``nSci``            int: Number of Science Cameras      ``0``
        ``reconstructor``   str: name of reconstructor 
                            class to use. See 
                            ``reconstructor`` module
                            for available reconstructors.       ``"MVM"``
        ``filePrefix``      str: directory name to store 
                            simulation data                     ``None``
        ``wfsMP``           bool: Each WFS uses its own 
                            process                             ``False``
        ``verbosity``       int: debug output for the 
                            simulation ranging from 0 
                            (no-ouput) to 3 (all debug 
                            output)                             ``2``
        ``logfile``         str: name of file to store 
                            logging data,                       ``None``
        ``learnIters``      int: Number of `learn` iterations
                            for Learn & Apply reconstructor     ``0``
        ``learnAtmos``      str: if ``random``, then 
                            random phase screens used for 
                            `learn`                             ``random``
<<<<<<< HEAD
        ``procs''           int: The number of proccesses to 
                            use                                 ``1''
=======
        ``procs''           int: number of processes to use 
                            in multiprocessing operations       ``1``
>>>>>>> 3f23acbd
        ==================  =================================   ===============

    Data Saving (all default to False):
        ======================      ===================
        **Parameter**               **Description** 
        ----------------------      -------------------
        ``saveSlopes``              Save all WFS slopes. Accessed from sim with
                                    ``sim.allSlopes``
        ``saveDmCommands``          Saves all DM Commands. Accessed from sim
                                    with ``sim.allDmCommands``
        ``saveWfsFrames``           Saves all WFS pixel data. Saves to disk a
                                    after every frame to avoid using too much 
                                    memory
        ``saveStrehl``              Saves the science camera Strehl Ratio. 
                                    Accessed from sim with ``sim.longStrehl``
                                    and ``sim.instStrehl``
        ``saveSciPsf``              Saves the science PSF.
        ``saveSciRes``              Save Science residual phase
        ======================      ===================

    """

    def __init__(self):
        """
        Set some initial parameters which will be used by default
        """

        super(SimConfig, self).__init__()

        self.requiredParams = [  "pupilSize",
                            "nIters",
                            "loopTime",
                            ]

        self.optionalParams = [ ("nGS", 0),
                                ("nDM", 0),
                                ("nSci", 0),
                                ("gain", 0.6),
                                ("reconstructor", "MVM"),
                                ("filePrefix", None),
                                ("saveSlopes", False),
                                ("saveDmCommands", False),
                                ("saveLgsPsf", False),
                                ("saveLearn", False),
                                ("saveStrehl", False),
                                ("saveWfsFrames", False),
                                ("saveSciPsf", False),
                                ("saveWFE", False),
                                ("saveSciRes", False),
                                ("wfsMP", False),
                                ("verbosity", 2),
                                ("logfile", None),
                                ("learnIters", 0),
                                ("learnAtmos", "random"), 
                                ("procs", 1),
                        ]

        self.initParams()


class AtmosConfig(ConfigObj):
    """
    Configuration parameters characterising the atmosphere. These should be held in the ``Atmosphere`` sub-dictionary of the ``simConfiguration`` dictionary in the parameter file.

    Required:
        ==================      ===================
        **Parameter**           **Description** 
        ------------------      -------------------
        ``scrnNo``              int: Number of turbulence layers
        ``scrnHeights``         list, int: Phase screen heights in metres
        ``scrnStrength``        list, float: Relative layer scrnStrength
        ``windDirs``            list, float: Wind directions in degrees.
        ``windSpeeds``          list, float: Wind velocities in m/s
        ``r0``                  float: integrated  seeing strength 
                                (metres at 550nm)
        ``wholeScrnSize``       int: Size of the phase screens to store in the
                                ``atmosphere`` object
        ==================      ===================

    Optional:
        ==================  =================================   ===========
        **Parameter**       **Description**                     **Default**
        ------------------  ---------------------------------   -----------
        ``scrnNames``       list, string: filenames of phase
                            if loading from fits files. If 
                            ``None`` will make new screens.     ``None``
        ``subHarmonics``    bool: Use sub-harmonic screen
                            generation algorithm for better
                            tip-tilt statistics - useful
                            for small phase screens.             ``False``
        ``L0``              list, float: Outer scale of each
                            layer. Kolmogorov turbulence if
                            ``None``.                           ``None``
        ==================  =================================   ===========    
    """

    def __init__(self):
        super(AtmosConfig, self).__init__()

        self.requiredParams = [ "scrnNo",
                                "scrnHeights",
                                "scrnStrengths",
                                "r0",
                                "windDirs",
                                "windSpeeds",
                                "wholeScrnSize",
                                ]

        self.optionalParams = [ ("scrnNames",None),
                                ("subHarmonics",False),
                                ("L0", None)
                                ]

        self.initParams()


class WfsConfig(ConfigObj):
    """
    Configuration parameters characterising Wave-front Sensors. These should be held in the ``WFS`` sub-dictionary of the ``simConfiguration`` dictionary in the parameter file. Each parameter must be in the form of a list, where each entry corresponds to a WFS. Any entries above ``sim.nGS`` will be ignored.

    Required:
        ==================      ===================
        **Parameter**           **Description** 
        ------------------      -------------------
        ``GSPosition``          tuple: position of GS on-sky in arc-secs
        ``wavelength``          float: wavelength of GS light in metres
        ``subaps``              int: number of SH sub-apertures
        ``pxlsPerSubap``        int: number of pixels per sub-apertures
        ``subapFOV``            float: Field of View of sub-aperture in
                                arc-secs
        ==================      ===================

    Optional:
        =================== =================================  ===========
        **Parameter**       **Description**                    **Default**
        ------------------- ---------------------------------  -----------
        ``type``            string: Which WFS object to load
                            from WFS.py?                        ``ShackHartmann``
        ``propagationMode`` string: Mode of light propogation 
                            from GS. Can be "physical" or 
                            "geometric".                       ``"geometric"``
        ``subapFieldStop``  bool: if True, add a field stop to
                            the wfs to prevent spots wandering
                            into adjacent sub-apertures. if
                            False, oversample subap FOV by a
                            factor of 2 to allow into adjacent
                            subaps.                             ``False``
        ``bitDepth``        int: bitdepth of WFS detector       ``32``
        ``removeTT``        bool: if True, remove TT signal
                            from WFS slopes before
                            reconstruction.                    ``False``
        ``subapOversamp``   int: Multiplied by the number of
                            of phase points required for FOV 
                            to increase fidelity from FFT.      ``2``
        ``GSHeight``        float: Height of GS beacon. ``0``
                            if at infinity.                     ``0``
        ``subapThreshold``  float: How full should subap be 
                            to be used for wavefront sensing?   ``0.5``
        ``lgs``             bool: is WFS an LGS?                ``False``
        ``centMethod``      string: Method used for 
                            Centroiding. Can be `simple`,
                            `brightestPxl`, or `correlation`    ``simple``
        ``referenceImage``  array: Reference images used in
                            the correlation centroider. Full
                            image plane image, each subap has
                            a separate reference image          ``None``
        ``angleEquivNoise`` float: width of gaussian noise 
                            added to slopes measurements
                            in arc-secs                        ``0``
        ``centThreshold``   float: Centroiding threshold as
                            a fraction of the max subap
                            value.                             ``0.1``
        ``exposureTime``    float: Exposure time of the WFS 
                            camera - must be higher than 
                            loopTime. If None, will be 
                            set to loopTime.                    ``None``
        ``fftwThreads``     int: number of threads for fftw 
                            to use. If ``0``, will use 
                            system processor number.           ``1``
        ``fftwFlag``        str: Flag to pass to FFTW 
                            when preparing plan.               ``FFTW_PATIENT``
        =================== =================================  =========== 


        """
    def __init__(self, N):

        super(WfsConfig, self).__init__()

        self.N = N

        self.requiredParams = [ "GSPosition",
                                "wavelength",
                                "subaps",
                                "pxlsPerSubap",
                                "subapFOV",
                            ]

        self.optionalParams = [ ("propagationMode", "geometric"),
                                ("fftwThreads", 1),
                                ("fftwFlag", "FFTW_PATIENT"),
                                ("SNR", 0),
                                ("angleEquivNoise", 0),
                                ("subapFieldStop", False),
                                ("bitDepth", 32),
                                ("removeTT", "False"),
                                ("angleEquivNoise", 0),
                                ("subapOversamp", 2),
                                ("GSHeight", 0),
                                ("subapThreshold", 0.5),
                                ("lgs", False),
                                ("centThreshold", 0.3),
                                ("centMethod", "simple"),
                                ("type", "ShackHartmann"),
                                ("exposureTime", None),
                                ("referenceImage", None),
                            ]
        self.initParams()


class TelConfig(ConfigObj):
    """
        Configuration parameters characterising the Telescope. These should be held in the ``Tel`` sub-dictionary of the ``simConfiguration`` dictionary in the parameter file.

    Required:
        =============   ===================
        **Parameter**   **Description** 
        -------------   -------------------
        ``telDiam``     float: Diameter of telescope pupil in metres
        =============   ===================

    Optional:
        ==================  =================================   ===========
        **Parameter**       **Description**                     **Default**
        ------------------  ---------------------------------   -----------
        ``obs``             float: Diameter of central
                            obscuration                         ``0``
        ``mask``            str: Shape of pupil (only 
                            accepts ``circle`` currently)       ``circle``
        ==================  =================================   ===========  

    """
    def __init__(self):

        super(TelConfig, self).__init__()

        self.requiredParams = [ "telDiam",
                                ]

        self.optionalParams = [ ("obs", 0),
                                ("mask", "circle")
                                ]

        self.initParams()
    

class LgsConfig(ConfigObj):
    """
        Configuration parameters characterising the Laser Guide Stars. These should be held in the ``LGS`` sub-dictionary of the ``simConfiguration`` dictionary in the parameter file. Each parameter must be in the form of a list, where each entry corresponds to a WFS. Any entries above ``sim.nGS`` will be ignored.


    Optional:
        ==================== =================================   ===========
        **Parameter**        **Description**                     **Default**
        -------------------- ---------------------------------   -----------
        ``lgsUplink``        bool: Include LGS uplink effects    ``False``
        ``lgsPupilDiam``     float: Diameter of LGS launch 
                             aperture in metres.                 ``0.3``
        ``wavelength``       float: Wavelength of laser beam 
                             in metres                           ``600e-9``
        ``propagationMode``  str: Mode of light propogation 
                             from GS. Can be "physical" or 
                             "geometric"                         ``"phsyical"``
        ``height``           float: Height to use physical 
                             propogation of LGS (does not 
                             effect cone-effect) in metres       ``90000``
        ``elongationDepth``  float: 
                             Depth of LGS elongation in metres   ``0``
        ``elongationLayers`` int:
                             Number of layers to simulate for 
                             elongation.                         ``10``
        ``launchPosition``   tuple: The launch position of 
                             the LGS in units of the pupil
                             radii, where ``(0,0)`` is the 
                             centre launched case, and 
                             ``(1,0)`` is side-launched.          ``(0,0)``
        ``fftwThreads``      int: number of threads for fftw 
                             to use. If ``0``, will use 
                             system processor number.             ``1``
        ``fftwFlag``         str: Flag to pass to FFTW 
                             when preparing plan.                 ``FFTW_PATIENT``
        ``naProfile``        list: The relative sodium layer
                             strength for each elongation
                             layer. If None, all equal.          ``None''
        ==================== =================================   ===========  

    """
    def __init__(self, N):
        super(LgsConfig, self).__init__()

        self.N = N

        self.requiredParams = [ ]

        self.optionalParams = [ ("lgsUplink", False),
                                ("lgsPupilDiam", 0.3),
                                ("wavelength", 600e-9),
                                ("propagationMode", "physical"),
                                ("height", 90000),
                                ("fftwFlag", "FFTW_PATIENT"),
                                ("fftwThreads", 0),
                                ("elongationDepth", 0),
                                ("elongationLayers", 10),
                                ("launchPosition",  numpy.array([0,0])),
                                ("naProfile", None),
                                ]


        self.initParams()


class DmConfig(ConfigObj):
    """
    Configuration parameters characterising Deformable Mirrors. These should be held in the ``DM`` sub-dictionary of the ``simConfiguration`` dictionary in the parameter file. Each parameter must be in the form of a list, where each entry corresponds to a DM. Any entries above ``sim.nDM`` will be ignored.

    Required:
        ==================      ============================================
        **Parameter**           **Description** 
        ------------------      --------------------------------------------
        ``dmType``              string: Type of DM. This must the name of a 
                                class in the ``DM`` module.
        ``dmActs``              int: Number independent DM shapes. e.g., for 
                                stack-array DMs this is number of actuators, 
                                for Zernike DMs this is number of Zernike 
                                modes.
        ``gain``                float: The loop gain for the DM      
        ``dmCond``              float: The conditioning parameter used in the 
                                pseudo inverse of the interaction matrix. this
                                is performed by 
                                `numpy.linalg.pinv <http://docs.scipy.org/doc/numpy/reference/generated/numpy.linalg.pinv.html>`_.

        ==================      ============================================

    Optional:
        ==================== =================================   ===========
        **Parameter**        **Description**                     **Default**
        -------------------- ---------------------------------   -----------
        ``closed``           bool:Is DM closed loop of WFS?       ``True``
        ``iMatValue``        float: Value to push actuators
                             when making iMat                    ``10``
        ``wfs``              int: which Wfs to take iMat and
                             use to correct for.                 ``0``
        ``rotation``         float: A DM rotation with respect
                             to the pupil in degrees             ``0''
        ``interpOrder''      Order of interpolation for dm,
                             including piezo actuators and
                             rotation.                           ``1''
        ``gaussWidth''       float: Width of Guass DM actuator
                             as a fraction of the 
                             inter-actuator spacing.             ``0.5''
        ==================== =================================   ===========  
        """


    def __init__(self, N):
        super(DmConfig, self).__init__()

        self.N = N

        self.requiredParams = [ "dmType",
                                "dmActs",
                                "dmCond",
                                "gain",
                                ]


        self.optionalParams = [ 
                                ("closed", True),
                                ("iMatValue", 10),
                                ("wfs", 0),
                                ("rotation", 0),
                                ("interpOrder", 2),
                                ("gaussWidth", 0.5),
                                ]
        self.initParams()


class SciConfig(ConfigObj):
    """
    Configuration parameters characterising Science Cameras. These should be held in the ``Science`` sub-dictionary of the ``simConfiguration`` dictionary in the parameter file. Each parameter must be in the form of a list, where each entry corresponds to a science camera. Any entries above ``sim.nSci`` will be ignored.

    Required:
        ==================      ============================================
        **Parameter**           **Description** 
        ------------------      --------------------------------------------
        ``position``            tuple: The position of the science camera
                                in the field in arc-seconds
        ``FOV``                 float: The field of fiew of the science
                                detector in arc-seconds 
        ``wavelength``          float: The wavelength of the science 
                                detector light
        ``pxls``                int: Number of pixels in the science detector
        ==================      ============================================

    Optional:
        ==================== =================================   ===========
        **Parameter**        **Description**                     **Default**
        -------------------- ---------------------------------   -----------
        ``oversamp``         int: Multiplied by the number of
                             of phase points required for FOV 
                             to increase fidelity from FFT.      ``2``
        ``fftwThreads``      int: number of threads for fftw 
                             to use. If ``0``, will use 
                             system processor number.             ``1``
        ``fftwFlag``         str: Flag to pass to FFTW 
                             when preparing plan.                 ``FFTW_MEASURE``            
        ==================== =================================   ===========   

    """
    def __init__(self, N):

        super(SciConfig, self).__init__()

        self.N = N

        self.requiredParams = [ "position",
                                "FOV",
                                "wavelength",
                                "pxls",
                                ]
        self.optionalParams = [ ("oversamp", 2),
                                ("fftwFlag", "FFTW_MEASURE"),
                                ("fftwThreads", 1)
                                ]

        self.initParams()


def test():
    C = Configurator("conf/testConfNew.py")
    C.readfile()
    C.loadSimParams()

    print("Test Passesd!")
    return 0


if __name__ == "__main__":
    test()






<|MERGE_RESOLUTION|>--- conflicted
+++ resolved
@@ -159,8 +159,6 @@
         if self.sim.scrnSize%2!=0:
             self.sim.scrnSize+=1
 
-
-
         #Check if any WFS use physical propogation.
         #If so, make oversize phase scrns
         wfsPhys = False
@@ -197,6 +195,17 @@
             if wfs.subaps==1 and wfs.subapFieldStop==False:
                 logger.warning("Setting WFS:{} to have field stop at sub-ap FOV as it only has 1 sub-aperture")
                 wfs.subapFieldStop = True
+    
+        #Use the simulation ``procs`` value to determine how many threads in 
+        #multi-threaded/processed operations
+        for wfs in self.wfs:
+            wfs.fftwThreads = self.sim.procs
+        for lgs in self.lgs:
+            lgs.fftwThreads = self.sim.procs
+        for sci in self.sci:
+            sci.fftwThreads = self.sim.procs
+
+        
 
 
 class ConfigObj(object):
@@ -315,13 +324,8 @@
         ``learnAtmos``      str: if ``random``, then 
                             random phase screens used for 
                             `learn`                             ``random``
-<<<<<<< HEAD
-        ``procs''           int: The number of proccesses to 
-                            use                                 ``1''
-=======
-        ``procs''           int: number of processes to use 
+        ``procs``           int: number of processes to use 
                             in multiprocessing operations       ``1``
->>>>>>> 3f23acbd
         ==================  =================================   ===============
 
     Data Saving (all default to False):
