--- conflicted
+++ resolved
@@ -18,12 +18,8 @@
 
 import numpy
 from . import aoSimLib, AOFFT, logger
-<<<<<<< HEAD
-from scipy import interp2d
-=======
+
 from scipy.interpolate import interp2d
->>>>>>> a3b6bb63
-
 
 class scienceCam:
 
@@ -171,13 +167,6 @@
             scrnCoords = numpy.arange(scrnX)
             interpObj = interp2d(scrnCoords, scrnCoords, scrn, copy=False)
             metaPupil = interpObj(yCoords, xCoords)
-<<<<<<< HEAD
-
-            interpObj = interp2d(
-            self.scrnCoords, self.scrnCoords, scrn, copy=False)
-            metaPupil = interpObj(xCoords, yCoords)
-=======
->>>>>>> a3b6bb63
 
         return metaPupil
 
@@ -197,7 +186,7 @@
 
     def calcFocalPlane(self):
         '''
-        Takes the calculated pupil phase, scales for the correct FOV, 
+        Takes the calculated pupil phase, scales for the correct FOV,
         and uses an FFT to transform to the focal plane.
         '''
 
