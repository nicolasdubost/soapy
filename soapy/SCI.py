--- conflicted
+++ resolved
@@ -21,11 +21,7 @@
 from scipy.interpolate import interp2d
 
 
-<<<<<<< HEAD
 class ScienceCam(lineofsight.LineOfSight_Geometric):
-=======
-class scienceCam(object):
->>>>>>> 17b10236
 
     def __init__(self, simConfig, telConfig, atmosConfig, sciConfig, mask):
 
@@ -68,7 +64,7 @@
                 "SCI FFT Padding less than FOV size... Setting oversampling to %d" % self.sciConfig.fftOversamp)
 
         self.FFT = AOFFT.FFT(
-                inputSize=(self.FFTPadding, self.FFTPadding), axes=(0, 1), 
+                inputSize=(self.FFTPadding, self.FFTPadding), axes=(0, 1),
                 mode="pyfftw", dtype="complex64",
                 fftw_FLAGS=(sciConfig.fftwFlag, "FFTW_DESTROY_INPUT"),
                 THREADS=sciConfig.fftwThreads)
@@ -119,48 +115,48 @@
 #         when offset by a given angle in arcsecs
 #         Arguments:
 #             height (float): Height of the layer in metres
-# 
+#
 #         Returns:
 #             ndarray: The position of the centre of the metapupil in metres
 #         '''
-# 
+#
 #         # Convert positions into radians
 #         sciPos = numpy.array(
 #             self.sciConfig.position) * numpy.pi / (3600.0 * 180.0)
-# 
+#
 #         # Position of centre of GS metapupil off axis at required height
 #         sciCent = numpy.tan(sciPos) * height
-# 
+#
 #         return sciCent
-# 
+#
 #     def getMetaPupilPhase(self, scrn, height):
 #         '''
 #         Returns the phase across a metaPupil at some height
 #         and angular offset in arcsec
-# 
+#
 #         Parameters:
 #             scrn (ndarray): An array representing the phase screen
 #             height (float): Height of the phase screen
-# 
+#
 #         Return:
 #             ndarray: The meta pupil at the specified height
 #         '''
-# 
+#
 #         sciCent = self.getMetaPupilPos(height) * self.simConfig.pxlScale
 #         logger.debug("SciCent:({0},{1})".format(sciCent[0], sciCent[1]))
 #         scrnX, scrnY = scrn.shape
-# 
+#
 #         x1 = scrnX / 2. + sciCent[0] - self.simConfig.simSize / 2.0
 #         x2 = scrnX / 2. + sciCent[0] + self.simConfig.simSize / 2.0
 #         y1 = scrnY / 2. + sciCent[1] - self.simConfig.simSize / 2.0
 #         y2 = scrnY / 2. + sciCent[1] + self.simConfig.simSize / 2.0
-# 
+#
 #         logger.debug("Sci scrn Coords: ({0}:{1}, {2}:{3})".format(
 #             x1, x2, y1, y2))
-# 
+#
 #         if x1 < 0 or x2 > scrnX or y1 < 0 or y2 > scrnY:
 #             raise ValueError(  "Sci Position seperation requires larger scrn size")
-# 
+#
 #         if (x1.is_integer() and x2.is_integer()
 #                 and y1.is_integer() and y2.is_integer()):
 #             # Old, simple integer based solution
@@ -172,9 +168,9 @@
 #             scrnCoords = numpy.arange(scrnX)
 #             interpObj = interp2d(scrnCoords, scrnCoords, scrn, copy=False)
 #             metaPupil = interpObj(yCoords, xCoords)
-# 
+#
 #         return metaPupil
-# 
+#
 #     def calcPupilPhase(self):
 #         '''
 #         Returns the total phase on a science Camera which is offset
@@ -184,14 +180,14 @@
 #         for i in range(len(self.scrns)):
 #             phase = self.getMetaPupilPhase(
 #                 self.scrns[i], self.atmosConfig.scrnHeights[i])
-# 
+#
 #             totalPhase += phase
-# 
+#
 #         self.phase = totalPhase
 
     def calcFocalPlane(self):
         '''
-        Takes the calculated pupil phase, scales for the correct FOV, 
+        Takes the calculated pupil phase, scales for the correct FOV,
         and uses an FFT to transform to the focal plane.
         '''
 
