--- conflicted
+++ resolved
@@ -381,13 +381,8 @@
         control matrix
         '''
 
-<<<<<<< HEAD
-        logger.info("Invert iMat with cond: {}".format(
-                self.config.svdConditioning))
-=======
         logger.info("Invert iMat with conditioning: {:.4f}".format(
                 self.dms[0].dmConfig.svdConditioning))
->>>>>>> 871fbe95
         self.controlMatrix[:] = scipy.linalg.pinv(
                 self.interaction_matrix, self.config.svdConditioning
                 )
