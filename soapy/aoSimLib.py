--- conflicted
+++ resolved
@@ -583,10 +583,7 @@
         subaps (int): The number of subaps in x (assumes square)
         mask (ndarray): A pupil mask, where is transparent when 1, and opaque when 0
         threshold (float): The mean value across a subap to make it "active"
-<<<<<<< HEAD
-=======
         returnFill (optional, bool): Return an array of fill-factors
->>>>>>> 01d9e69e
 
     Returns:
         ndarray: An array of active subap coords
@@ -910,7 +907,6 @@
 
     return avg
 
-<<<<<<< HEAD
 def remapSubaps(wfsData, mask, xyOrder=1):
     """
     Remaps a 1-d vector of SH WFS back into a 2-d plane
@@ -946,7 +942,7 @@
                     n+=1
 
     return subaps2d
-=======
+
 def photonsPerMag(mag, mask, pxlScale, wvlBand, expTime):
     '''
     Calculates the photon flux for a given aperture, star magnitude and wavelength band
@@ -974,5 +970,4 @@
 
     photons = photonPerSec * expTime
 
-    return photons
->>>>>>> 01d9e69e
+    return photons