#Copyright Durham University and Andrew Reeves
#2014

# This file is part of soapy.

#     soapy is free software: you can redistribute it and/or modify
#     it under the terms of the GNU General Public License as published by
#     the Free Software Foundation, either version 3 of the License, or
#     (at your option) any later version.

#     soapy is distributed in the hope that it will be useful,
#     but WITHOUT ANY WARRANTY; without even the implied warranty of
#     MERCHANTABILITY or FITNESS FOR A PARTICULAR PURPOSE.  See the
#     GNU General Public License for more details.

#     You should have received a copy of the GNU General Public License
#     along with soapy.  If not, see <http://www.gnu.org/licenses/>.

"""
The Soapy WFS module.


This module contains a number of classes which simulate different adaptive optics wavefront sensor (WFS) types. All wavefront sensor classes can inherit from the base ``WFS`` class. The class provides the methods required to calculate phase over a WFS pointing in a given WFS direction and accounts for Laser Guide Star (LGS) geometry such as cone effect and elongation. This is  If only pupil images (or complex amplitudes) are required, then this class can be used stand-alone.

Example:

    Make configuration objects::

        from soapy import WFS, confParse

        config = confParse.Configurator("config_file.py")
        config.loadSimParams()

    Initialise the wave-front sensor::

        wfs = WFS.WFS(config.sim, config.wfss[0], config.atmos, config.lgss[0], mask)

    Set the WFS scrns (these should be made in advance, perhaps by the :py:mod:`soapy.atmosphere` module). Then run the WFS::

        wfs.scrns = phaseScrnList
        wfs.makePhase()

    Now you can view data from the WFS frame::

        frameEField = wfs.EField


A Shack-Hartmann WFS is also included in the module, this contains further methods to make the focal plane, then calculate the slopes to send to the reconstructor.

Example:
    Using the config objects from above...::

        shWfs = WFS.ShackHartmann(config.sim, config.wfss[0], config.atmos, config.lgss[0], mask)

    As we are using a full WFS with focal plane making methods, the WFS base classes ``frame`` method can be used to take a frame from the WFS::

        slopes = shWfs.frame(phaseScrnList)

    All the data from that WFS frame is available for inspection. For instance, to obtain the electric field across the WFS and the image seen by the WFS detector::

        EField = shWfs.EField
        wfsDetector = shWfs.wfsDetectorPlane


Adding new WFSs
^^^^^^^^^^^^^^^

New WFS classes should inherit the ``WFS`` class, then create methods which deal with creating the focal plane and making a measurement from it. To make use of the base-classes ``frame`` method, which will run the WFS entirely, the new class must contain the following methods::

    calcFocalPlane(self)
    makeDetectorPlane(self)
    calculateSlopes(self)

The Final ``calculateSlopes`` method must set ``self.slopes`` to be the measurements made by the WFS. If LGS elongation is to be used for the new WFS, create a ``detectorPlane``, which is added to for each LGS elongation propagation. Have a look at the code for the ``Shack-Hartmann`` and experimental ``Pyramid`` WFSs to get some ideas on how to do this.


:Author:
    Andrew Reeves
"""

import numpy
import numpy.random
from scipy.interpolate import interp2d
try:
    from astropy.io import fits
except ImportError:
    try:
        import pyfits as fits
    except ImportError:
        raise ImportError("PyAOS requires either pyfits or astropy")

from . import AOFFT, aoSimLib, LGS, logger
from .tools import centroiders
from .opticalPropagationLib import angularSpectrum

<<<<<<< HEAD
# xrange now just "range" in python3. 
=======
# xrange now just "range" in python3.
>>>>>>> 7c3dd107
# Following code means fastest implementation used in 2 and 3
try:
    xrange
except NameError:
    xrange = range

# The data type of data arrays (complex and real respectively)
CDTYPE = numpy.complex64
DTYPE = numpy.float32


class WFS(object):
    ''' A  WFS class.

        This is a base class which contains methods to initialise the WFS,
        and calculate the phase across the WFSs input aperture, given the WFS
        guide star geometry.

        Parameters:
            simConfig (confObj): The simulation configuration object
            wfsConfig (confObj): The WFS configuration object
            atmosConfig (confObj): The atmosphere configuration object
            lgsConfig (confObj): The Laser Guide Star configuration
            mask (ndarray, optional): An array or size (simConfig.pupilSize, simConfig.pupilSize) which is 1 at the telescope aperture and 0 else-where.
    '''

    def __init__(
            self, simConfig, wfsConfig, atmosConfig, lgsConfig=None,
            mask=None):

        self.simConfig = simConfig
        self.wfsConfig = wfsConfig
        self.atmosConfig = atmosConfig
        self.lgsConfig = lgsConfig

        # If supplied use the mask
        if numpy.any(mask):
            self.mask = mask
        else:
            self.mask = aoSimLib.circle(
                    self.simConfig.pupilSize/2., self.simConfig.simSize,
                    )

        self.iMat = False

        # Set from knowledge of atmosphere module
        self.phsWvl = 500e-9

        self.calcInitParams()

        # If GS not at infinity, find meta-pupil radii for each layer
        if self.wfsConfig.GSHeight != 0:
<<<<<<< HEAD
            self.radii = self.findMetaPupilSize(self.wfsConfig.GSHeight)
        else:
            self.radii = None

        # Choose propagation method
        if wfsConfig.propagationMode == "physical":
=======

            self.radii = self.findMetaPupilSize(self.wfsConfig.GSHeight)
        else:
            self.radii = None

        # Choose propagation method
        if wfsConfig.propagationMode == "physical":

>>>>>>> 7c3dd107
            self.makePhase = self.makePhasePhysical
            self.physEField = numpy.zeros(
                (self.simConfig.pupilSize,)*2, dtype=CDTYPE)
        else:
            self.makePhase = self.makePhaseGeo

        # Init LGS, FFTs and allocate some data arrays
        self.initFFTs()
        if self.lgsConfig and self.wfsConfig.lgs:
            self.initLGS()
        self.allocDataArrays()

        self.calcTiltCorrect()
        self.getStatic()

############################################################
# Initialisation routines
<<<<<<< HEAD

=======
>>>>>>> 7c3dd107
    def calcInitParams(self):

        self.telDiam = self.simConfig.pupilSize/self.simConfig.pxlScale

        # Phase power scaling factor for wfs wavelength
        self.r0Scale = self.phsWvl/self.wfsConfig.wavelength

        # These are the coordinates of the sub-scrn to cut from the phase scrns
        # For each scrn height they will be edited per
        self.scrnCoords = numpy.arange(self.simConfig.scrnSize)

        # number of photons for star magnitude, pupil diameter, exposure time
        self.wfsConfig.wvlBand = 100
        self.nPhotons = aoSimLib.photonsPerMag(
                self.wfsConfig.GSMag, self.mask, self.simConfig.pxlScale**(-1),
                self.wfsConfig.wvlBand, self.wfsConfig.exposureTime
                ) * self.wfsConfig.throughput
        # self.xCoords = numpy.arange(self.simConfig.simSize).astype("float32")
        # self.yCoords = self.xCoords.copy()


    def initFFTs(self):
        pass

    def allocDataArrays(self):
        """
        Allocate the data arrays the WFS will require

<<<<<<< HEAD
        Determines and allocates the various arrays the WFS will require to 
=======
        Determines and allocates the various arrays the WFS will require to
>>>>>>> 7c3dd107
        avoid having to re-alloc memory during the running of the WFS and
        keep it fast. This includes arrays for phase
        and the E-Field across the WFS
        """

        self.wfsPhase = numpy.zeros([self.simConfig.simSize]*2, dtype=DTYPE)
        self.EField = numpy.zeros([self.simConfig.simSize]*2, dtype=CDTYPE)

    def initLGS(self):
        """
        Initialises tithe LGS objects for the WFS

        Creates and initialises the LGS objects if the WFS GS is a LGS. This
        included calculating the phases additions which are required if the
        LGS is elongated based on the depth of the elongation and the launch
        position. Note that if the GS is at infinity, elongation is not possible
        and a warning is logged.
        """

        # Choose the correct LGS object, either with physical or geometric
        # or geometric propagation.
        if self.lgsConfig.uplink:
            if  (self.lgsConfig.propagationMode=="phys" or
                    self.lgsConfig.propagationMode=="physical"):
                self.LGS = LGS.PhysicalLGS( self.simConfig, self.wfsConfig,
                                            self.lgsConfig, self.atmosConfig
                                            )
            else:
                self.LGS = LGS.GeometricLGS( self.simConfig, self.wfsConfig,
                                             self.lgsConfig, self.atmosConfig
                                             )

        else:
            self.LGS = None

        self.lgsLaunchPos = None
        self.elong = 0
        self.elongLayers = 0
        if self.wfsConfig.lgs:
            self.lgsLaunchPos = self.lgsConfig.launchPosition
            # LGS Elongation##############################
            if (self.wfsConfig.GSHeight!=0 and
                    self.lgsConfig.elongationDepth!=0):
                self.elong = self.lgsConfig.elongationDepth
                self.elongLayers = self.lgsConfig.elongationLayers

                #Get Heights of elong layers
                self.elongHeights = numpy.linspace(
                    self.wfsConfig.GSHeight-self.elong/2.,
                    self.wfsConfig.GSHeight+self.elong/2.,
                    self.elongLayers
                    )

                #Calculate the zernikes to add
                self.elongZs = aoSimLib.zernikeArray([2,3,4], self.simConfig.pupilSize)

                #Calculate the radii of the metapupii at for different elong
                #Layer heights
                #Also calculate the required phase addition for each layer
                self.elongRadii = {}
                self.elongPos = {}
                self.elongPhaseAdditions = numpy.zeros(
                    (self.elongLayers, self.simConfig.simSize,
                    self.simConfig.simSize))
                for i in xrange(self.elongLayers):
                    self.elongRadii[i] = self.findMetaPupilSize(
                                                float(self.elongHeights[i]))
                    self.elongPhaseAdditions[i] = self.calcElongPhaseAddition(i)
                    self.elongPos[i] = self.calcElongPos(i)

            #If GS at infinity cant do elongation
            elif (self.wfsConfig.GSHeight==0 and
                    self.lgsConfig.elongationDepth!=0):
                logger.warning("Not able to implement LGS Elongation as GS at infinity")

    def calcTiltCorrect(self):
        pass

    def getStatic(self):
        self.staticData = None

    def findMetaPupilSize(self, GSHeight):
        '''
        Evaluates the sizes of the effective metePupils
        at each screen height if an GS of finite height is used.

        Parameters:
            GSHeight (float): The height of the GS in metres

        Returns:
            dict : A dictionary containing the radii of a meta-pupil at each screen height
        '''

        radii={}

        for i in xrange(self.atmosConfig.scrnNo):
            #Find radius of metaPupil geometrically (fraction of pupil at
            # Ground Layer)
            radius = (self.simConfig.pupilSize/2.) * (
                    1-(float(self.atmosConfig.scrnHeights[i])/GSHeight))
            radii[i]= radius

            #If scrn is above LGS, radius is 0
            if self.atmosConfig.scrnHeights[i]>=GSHeight:
                radii[i]=0

        return radii


    def calcElongPhaseAddition(self, elongLayer):
        """
        Calculates the phase required to emulate layers on an elongated source

        For each 'elongation layer' a phase addition is calculated which
        accounts for the difference in height from the nominal GS height where
        the WFS is focussed, and accounts for the tilt seen if the LGS is
        launched off-axis.

        Parameters:
            elongLayer (int): The number of the elongation layer

        Returns:
            ndarray: The phase addition required for that layer.
        """

        #Calculate the path difference between the central GS height and the
        #elongation "layer"
        #Define these to make it easier
        h = self.elongHeights[elongLayer]
        dh = h - self.wfsConfig.GSHeight
        H = self.lgsConfig.height
        d = numpy.array(self.lgsLaunchPos).astype('float32') * self.telDiam/2.
        D = self.telDiam
        theta = (d.astype("float")/H) - self.wfsConfig.GSPosition

        #for the focus terms....
        focalPathDiff = (2*numpy.pi/self.wfsConfig.wavelength) * ( (
            ( (self.telDiam/2.)**2 + (h**2) )**0.5\
          - ( (self.telDiam/2.)**2 + (H)**2 )**0.5 ) - dh )

        #For tilt terms.....
        tiltPathDiff = (2*numpy.pi/self.wfsConfig.wavelength) * (
            numpy.sqrt( (dh+H)**2. + ( (dh+H)*theta-d-D/2.)**2 )
            + numpy.sqrt( H**2 + (D/2. - d + H*theta)**2 )
            - numpy.sqrt( H**2 + (H*theta - d - D/2.)**2)
            - numpy.sqrt( (dh+H)**2 + (D/2. - d + (dh+H)*theta )**2 )    )


        phaseAddition = numpy.zeros(
                (  self.simConfig.pupilSize, self.simConfig.pupilSize) )

        phaseAddition +=( (self.elongZs[2]/self.elongZs[2].max())
                             * focalPathDiff )
        #X,Y tilt
        phaseAddition += ( (self.elongZs[0]/self.elongZs[0].max())
                            *tiltPathDiff[0] )
        phaseAddition += ( (self.elongZs[1]/self.elongZs[1].max())
                            *tiltPathDiff[1])

        pad = ((self.simConfig.simPad,)*2, (self.simConfig.simPad,)*2)
        phaseAddition = numpy.pad(phaseAddition, pad, mode="constant")

        return phaseAddition

    def calcElongPos(self, elongLayer):
        """
        Calculates the difference in GS position for each elongation layer
        only makes a difference if LGS launched off-axis

        Parameters:
            elongLayer (int): which elongation layer

        Returns:
            float: The effect position of that layer GS
        """

        h = self.elongHeights[elongLayer]       #height of elonglayer
        dh = h-self.wfsConfig.GSHeight          #delta height from GS Height
        H = self.wfsConfig.GSHeight               #Height of GS

        #Position of launch in m
        xl = numpy.array(self.lgsLaunchPos) * self.telDiam/2.

        #GS Pos in radians
        GSPos=numpy.array(self.wfsConfig.GSPosition)*numpy.pi/(3600.0*180.0)

        #difference in angular Pos for that height layer in rads
        theta_n = GSPos - ((dh*xl)/ (H*(H+dh)))

        return theta_n

#############################################################

#############################################################
#Phase stacking routines for a WFS frame

    def getMetaPupilPos(self, height, GSPos=None):
        '''
        Finds the centre of a metapupil at a given height,
        when offset by a given angle in arsecs, in metres from the ()

        Arguments:
            height (float): Height of the layer in metres
            GSPos (tuple, optional):  The angular position of the GS in radians.
                                    If not set, will use the WFS position

        Returns:
            ndarray: The position of the centre of the metapupil in metres
        '''
        #if no GSPos given, use system pos and convert into radians
        if not numpy.any(GSPos):
            GSPos = (   numpy.array(self.wfsConfig.GSPosition)
                        *numpy.pi/(3600.0*180.0) )

        #Position of centre of GS metapupil off axis at required height
        GSCent = (numpy.tan(GSPos) * height)

        return GSCent

    def getMetaPupilPhase(  self, scrn, height, radius=None, simSize=None,
                            GSPos=None):
        '''
        Returns the phase across a metaPupil at some height and angular
        offset in arcsec. Interpolates phase to size of the pupil if cone
        effect is required

        Parameters:
            scrn (ndarray): An array representing the phase screen
            height (float): Height of the phase screen
            radius (float, optional): Radius of the meta-pupil. If not set, will use system pupil size.
            simSize (ndarray, optional): Size of screen to return. If not set, will use system pupil size.
            GSPos (tuple, optional): Angular position of guide star. If not set will use system position.

        Return:
            ndarray: The meta pupil at the specified height
        '''

        #If no size of metapupil given, use system pupil size
        if not simSize:
            simSize = self.simConfig.simSize

        #If the radius is 0, then 0 phase is returned
        if radius==0:
            return numpy.zeros((simSize, simSize))


        GSCent = self.getMetaPupilPos(height, GSPos) * self.simConfig.pxlScale

        logger.debug("GSCent {}".format(GSCent))
        scrnX, scrnY = scrn.shape
        #If the GS is not at infinity, take into account cone effect
        if self.wfsConfig.GSHeight!=0:
            fact = float(2*radius)/self.simConfig.pupilSize
        else:
            fact=1

        x1 = scrnX/2. + GSCent[0] - fact*simSize/2.0
        x2 = scrnX/2. + GSCent[0] + fact*simSize/2.0
        y1 = scrnY/2. + GSCent[1] - fact*simSize/2.0
        y2 = scrnY/2. + GSCent[1] + fact*simSize/2.0

        logger.debug("WFS Scrn Coords - ({0}:{1}, {2}:{3})".format(
                x1,x2,y1,y2))

        if ( x1 < 0 or x2 > scrnX or y1 < 0 or y2 > scrnY):
            raise ValueError(
                    "GS separation requires larger screen size. \nheight: {3}, GSCent: {0}, scrnSize: {1}, simSize: {2}".format(
                            GSCent, scrn.shape, simSize, height) )


        if (x1.is_integer() and x2.is_integer()
                and y1.is_integer() and y2.is_integer()):
            #Old, simple integer based solution
            metaPupil= scrn[ x1:x2, y1:y2]
        else:
            #If points are float, must interpolate. -1 as linspace goes to number
            xCoords = numpy.linspace(x1, x2-1, simSize)
            yCoords = numpy.linspace(y1, y2-1, simSize)
            interpObj = interp2d(
                    self.scrnCoords, self.scrnCoords, scrn, copy=False)
            metaPupil = interpObj(xCoords, yCoords)

        return metaPupil

    def makePhaseGeo(self, radii=None, GSPos=None):
        '''
        Creates the total phase on a wavefront sensor which
        is offset by a given angle

        Parameters
            radii (dict, optional): Radii of each meta pupil of each screen height in pixels. If not given uses pupil radius.
            GSPos (dict, optional): Position of GS in pixels. If not given uses GS position
        '''

        for i in self.scrns:
            logger.debug("Layer: {}".format(i))
            if radii:
                phase = self.getMetaPupilPhase(
                            self.scrns[i], self.atmosConfig.scrnHeights[i],
                            radius=radii[i], GSPos=GSPos)
            else:
                phase = self.getMetaPupilPhase(
                            self.scrns[i], self.atmosConfig.scrnHeights[i],
                            GSPos=GSPos)

            self.wfsPhase += phase

        self.EField[:] = numpy.exp(1j*self.wfsPhase)


    def makePhasePhysical(self, radii=None, GSPos=None):
        '''
        Finds total WFS complex amplitude by propagating light down
        phase scrns

        Parameters
            radii (dict, optional): Radii of each meta pupil of each screen height in pixels. If not given uses pupil radius.
            GSPos (dict, optional): Position of GS in pixels. If not given uses GS position.
        '''

        scrnNo = len(self.scrns)-1  #Number of layers (0 indexed)
        ht = self.atmosConfig.scrnHeights[scrnNo] #Height of highest layer
        delta = (self.simConfig.pxlScale)**-1. #Grid spacing for propagation

        #Get initial Phase for highest scrn and turn to efield
        if radii:
            phase1 = self.getMetaPupilPhase(
                        self.scrns[scrnNo], ht, radius=radii[scrnNo],
                        GSPos=GSPos)
                        #pupilSize=2*self.simConfig.pupilSize, GSPos=GSPos )
        else:
            phase1 = self.getMetaPupilPhase(self.scrns[scrnNo], ht,
                        GSPos=GSPos)
                        #pupilSize=2*self.simConfig.pupilSize, GSPos=GSPos)

        self.EField[:] = numpy.exp(1j*phase1)
        #Loop through remaining scrns in reverse order - update ht accordingly
        for i in range(scrnNo)[::-1]:
            #Get propagation distance for this layer
            z = ht - self.atmosConfig.scrnHeights[i]
            ht -= z
            #Do ASP for last layer to next
            self.EField[:] = angularSpectrum(
                        self.EField, self.wfsConfig.wavelength,
                        delta, delta, z )

            # Get phase for this layer
            if radii:
                phase = self.getMetaPupilPhase(
                            self.scrns[i], self.atmosConfig.scrnHeights[i],
                            radius=radii[i], GSPos=GSPos)
                            # pupilSize=2*self.simConfig.pupilSize)
            else:
                phase = self.getMetaPupilPhase(
                            self.scrns[i], self.atmosConfig.scrnHeights[i],
                            #pupilSize=2*self.simConfig.pupilSize,
                            GSPos=GSPos)

            #Add add phase from this layer
            self.EField *= numpy.exp(1j*phase)

        #If not already at ground, propagate the rest of the way.
        if self.atmosConfig.scrnHeights[0]!=0:
            self.EField[:] = angularSpectrum(
                    self.EField, self.wfsConfig.wavelength,
                    delta, delta, ht
                    )

        # Multiply EField by aperture
        # self.EField[:] *= self.mask
        # self.EField[:] = self.physEField[
        #                    self.simConfig.pupilSize/2.:
        #                    3*self.simConfig.pupilSize/2.,
        #                    self.simConfig.pupilSize/2.:
        #                    3*self.simConfig.pupilSize/2.] * self.mask

######################################################


    def iMatFrame(self, phs):
        '''
        Runs an iMat frame - essentially gives slopes for given "phs" so
        useful for other stuff too!

        Parameters:
            phs (ndarray):  The phase to apply to the WFS. Should be of shape
                            (simConfig.simSize, simConfig.simSize)
        Returns:
            ndarray: A 1-d array of WFS measurements
        '''
        self.iMat=True
        #Set "removeTT" to false while we take an iMat
        removeTT = self.wfsConfig.removeTT
        self.wfsConfig.removeTT=False

        self.zeroData()
        self.EField[:] =  numpy.exp(1j*phs)#*self.r0Scale)
        self.calcFocalPlane()
        self.makeDetectorPlane()
        self.calculateSlopes()

        self.wfsConfig.removeTT = removeTT
        self.iMat=False

        return self.slopes

    def zeroPhaseData(self):
        self.EField[:] = 0
        self.wfsPhase[:] = 0


    def frame(self, scrns, correction=None, read=True, iMatFrame=False):
        '''
        Runs one WFS frame

        Runs a single frame of the WFS with a given set of phase screens and
        some optional correction. If elongation is set, will run the phase
        calculating and focal plane making methods multiple times for a few
        different heights of LGS, then sum these onto a ``wfsDetectorPlane``.

        Parameters:
            scrns (list): A list or dict containing the phase screens
            correction (ndarray, optional): The correction term to take from the phase screens before the WFS is run.
            read (bool, optional): Should the WFS be read out? if False, then WFS image is calculated but slopes not calculated. defaults to True.
            iMatFrame (bool, optional): If True, will assume an interaction matrix is being measured. Turns off some AO loop features before running

        Returns:
            ndarray: WFS Measurements
        '''

       #If iMatFrame, turn off unwanted effects
        if iMatFrame:
            self.iMat = True
            removeTT = self.wfsConfig.removeTT
            self.wfsConfig.removeTT = False
            if self.wfsConfig.lgs:
                elong = self.elong
            self.elong = 0
            photonNoise = self.wfsConfig.photonNoise
            self.wfsConfig.photonNoise = False
            eReadNoise = self.wfsConfig.eReadNoise
            self.wfsConfig.eReadNoise = 0


        #If scrns is not dict or list, assume array and put in list
        t = type(scrns)
        if t!=dict and t!=list:
            scrns = [scrns]

        self.zeroData(detector=read, inter=False)
        self.scrns = {}
        #Scale phase to WFS wvl
        for i in xrange(len(scrns)):
            self.scrns[i] = scrns[i].copy()*self.r0Scale


        #If LGS elongation simulated
        if self.wfsConfig.lgs and self.elong!=0:
            for i in xrange(self.elongLayers):
                self.zeroPhaseData()

                self.makePhase(self.elongRadii[i], self.elongPos[i])
                self.uncorrectedPhase = self.wfsPhase.copy()
                self.EField *= numpy.exp(1j*self.elongPhaseAdditions[i])
                if numpy.any(correction):
                    self.EField *= numpy.exp(-1j*correction*self.r0Scale)
                self.calcFocalPlane(intensity=self.lgsConfig.naProfile[i])

        #If no elongation
        else:
            #If imate frame, dont want to make it off-axis
            if iMatFrame:
                try:
                    self.EField[:] = numpy.exp(1j*scrns[0])
                except ValueError:
                    raise ValueError("If iMat Frame, scrn must be ``simSize``")
            else:
                self.makePhase(self.radii)

            self.uncorrectedPhase = self.wfsPhase.copy()
            if numpy.any(correction):
                self.EField *= numpy.exp(-1j*correction*self.r0Scale)
            self.calcFocalPlane()



        if read:
            self.makeDetectorPlane()
            self.calculateSlopes()
            self.zeroData(detector=False)

        #Turn back on stuff disabled for iMat
        if iMatFrame:
            self.iMat=False
            self.wfsConfig.removeTT = removeTT
            if self.wfsConfig.lgs:
                self.elong = elong
            self.wfsConfig.photonNoise = photonNoise
            self.wfsConfig.eReadNoise = eReadNoise

        return self.slopes

    def addPhotonNoise(self):
        """
        Add photon noise to ``wfsDetectorPlane`` using numpy.random.poisson
        """
        self.wfsDetectorPlane = numpy.random.poisson(
                self.wfsDetectorPlane).astype(DTYPE)


    def addReadNoise(self):
        """
        Adds read noise to ``wfsDetectorPlane using ``numpy.random.random`` multiplied by the specifed electrons read noise
        """
        self.wfsDetectorPlane +=self.wfsConfig.eReadNoise*numpy.random.random(
                        self.wfsDetectorPlane.shape
                        )


    def calcFocalPlane(self):
        pass


    def makeDetectorPlane(self):
        pass


    def LGSUplink(self):
        pass

    def calculateSlopes(self):
        self.slopes = self.EField

    def zeroData(self, detector=True, inter=True):
        self.zeroPhaseData()

#   _____ _   _
#  /  ___| | | |
#  \ `--.| |_| |
#   `--. \  _  |
#  /\__/ / | | |
#  \____/\_| |_/
class ShackHartmann(WFS):
    """Class to simulate a Shack-Hartmann WFS"""


    def calcInitParams(self):
        """
        Calculate some parameters to be used during initialisation
        """
        super(ShackHartmann, self).calcInitParams()

        self.subapFOVrad = self.wfsConfig.subapFOV * numpy.pi / (180. * 3600)
        self.subapDiam = self.telDiam/self.wfsConfig.nxSubaps

        #spacing between subaps in pupil Plane (size "pupilSize")
        self.PPSpacing = float(self.simConfig.pupilSize)/self.wfsConfig.nxSubaps

        #Spacing on the "FOV Plane" - the number of elements required
        #for the correct subap FOV (from way FFT "phase" to "image" works)
        self.subapFOVSpacing = numpy.round(self.subapDiam
                                * self.subapFOVrad/ self.wfsConfig.wavelength)

        #make twice as big to double subap FOV
        if self.wfsConfig.subapFieldStop==True:
            self.SUBAP_OVERSIZE = 1
        else:
            self.SUBAP_OVERSIZE = 2

        self.detectorPxls = self.wfsConfig.pxlsPerSubap*self.wfsConfig.nxSubaps
        self.subapFOVSpacing *= self.SUBAP_OVERSIZE
        self.wfsConfig.pxlsPerSubap2 = (self.SUBAP_OVERSIZE
                                            *self.wfsConfig.pxlsPerSubap)

        self.scaledEFieldSize =int(round(
                self.wfsConfig.nxSubaps*self.subapFOVSpacing*
                (float(self.simConfig.simSize)/self.simConfig.pupilSize)
                ))

        #Calculate the subaps which are actually seen behind the pupil mask
        self.findActiveSubaps()

        # For correlation centroider, open reference image.
        if self.wfsConfig.centMethod=="correlation":
            rawRef = fits.open("./conf/correlationRef/"+self.wfsConfig.referenceImage)[0].data
            self.wfsConfig.referenceImage = numpy.zeros((self.activeSubaps,
                    self.wfsConfig.pxlsPerSubap, self.wfsConfig.pxlsPerSubap))
            for i in range(self.activeSubaps):
                self.wfsConfig.referenceImage[i] = rawRef[
                        self.detectorSubapCoords[i, 0]:
                        self.detectorSubapCoords[i, 0]+self.wfsConfig.pxlsPerSubap,
                        self.detectorSubapCoords[i, 1]:
                        self.detectorSubapCoords[i, 1]+self.wfsConfig.pxlsPerSubap]


    def findActiveSubaps(self):
        '''
        Finds the subapertures which are not empty space
        determined if mean of subap coords of the mask is above threshold.

        '''

        mask = self.mask[
                self.simConfig.simPad : -self.simConfig.simPad,
                self.simConfig.simPad : -self.simConfig.simPad
                ]
        self.subapCoords = aoSimLib.findActiveSubaps(
                self.wfsConfig.nxSubaps, mask,
                self.wfsConfig.subapThreshold)
        self.activeSubaps = self.subapCoords.shape[0]
        self.detectorSubapCoords = numpy.round(
                self.subapCoords*(
                        self.detectorPxls/float(self.simConfig.pupilSize) ) )

        #Find the mask to apply to the scaled EField
        self.scaledMask = numpy.round(aoSimLib.zoom(
                    self.mask, self.scaledEFieldSize))


    def initFFTs(self):
        """
        Initialise the FFT Objects required for running the WFS

        Initialised various FFT objects which are used through the WFS,
        these include FFTs to calculate focal planes, and to convolve LGS
        PSFs with the focal planes
        """

        #Calculate the FFT padding to use
        self.subapFFTPadding = self.wfsConfig.pxlsPerSubap2 * self.wfsConfig.fftOversamp
        if self.subapFFTPadding < self.subapFOVSpacing:
            while self.subapFFTPadding<self.subapFOVSpacing:
                self.wfsConfig.fftOversamp+=1
                self.subapFFTPadding\
                        =self.wfsConfig.pxlsPerSubap2*self.wfsConfig.fftOversamp

            logger.warning("requested WFS FFT Padding less than FOV size... Setting oversampling to: %d"%self.wfsConfig.fftOversamp)

        #Init the FFT to the focal plane
        self.FFT = AOFFT.FFT(
                inputSize=(
                self.activeSubaps, self.subapFFTPadding, self.subapFFTPadding),
                axes=(-2,-1), mode="pyfftw",dtype=CDTYPE,
                THREADS=self.wfsConfig.fftwThreads,
                fftw_FLAGS=(self.wfsConfig.fftwFlag,"FFTW_DESTROY_INPUT"))

        #If LGS uplink, init FFTs to conovolve LGS PSF and WFS PSF(s)
        #This works even if no lgsConfig.uplink as ``and`` short circuits
        if self.lgsConfig and self.lgsConfig.uplink:
            self.iFFT = AOFFT.FFT(
                    inputSize = (self.activeSubaps,
                                        self.subapFFTPadding,
                                        self.subapFFTPadding),
                    axes=(-2,-1), mode="pyfftw",dtype=CDTYPE,
                    THREADS=self.wfsConfig.fftwThreads,
                    fftw_FLAGS=(self.wfsConfig.fftwFlag,"FFTW_DESTROY_INPUT")
                    )

            self.lgs_iFFT = AOFFT.FFT(
                    inputSize = (self.subapFFTPadding,
                                self.subapFFTPadding),
                    axes=(0,1), mode="pyfftw",dtype=CDTYPE,
                    THREADS=self.wfsConfig.fftwThreads,
                    fftw_FLAGS=(self.wfsConfig.fftwFlag,"FFTW_DESTROY_INPUT")
                    )

    def allocDataArrays(self):
        """
        Allocate the data arrays the WFS will require

        Determines and allocates the various arrays the WFS will require to
        avoid having to re-alloc memory during the running of the WFS and
        keep it fast.
        """

        super(ShackHartmann,self).allocDataArrays()

        self.subapArrays=numpy.zeros((self.activeSubaps,
                                      self.subapFOVSpacing,
                                      self.subapFOVSpacing),
                                     dtype=CDTYPE)
        self.binnedFPSubapArrays = numpy.zeros( (self.activeSubaps,
                                                self.wfsConfig.pxlsPerSubap2,
                                                self.wfsConfig.pxlsPerSubap2),
                                                dtype=DTYPE)
        self.FPSubapArrays = numpy.zeros((self.activeSubaps,
                                          self.subapFFTPadding,
                                          self.subapFFTPadding),dtype=DTYPE)

        #First make wfs detector array - only needs to be of uints,
        #Find which kind to save memory
        # if (self.wfsConfig.bitDepth==8 or
#                 self.wfsConfig.bitDepth==16 or
#                 self.wfsConfig.bitDepth==32):
#             self.dPlaneType = eval("numpy.uint%d"%self.wfsConfig.bitDepth)
#         else:
#    self.dPlaneType = numpy.uint32
        #Commented so it will be float

        self.maxFlux = 0.7 * 2**self.wfsConfig.bitDepth -1
        self.wfsDetectorPlane = numpy.zeros( (  self.detectorPxls,
                                                self.detectorPxls   ),
                                                dtype = DTYPE )
        #Array used when centroiding subaps
        self.centSubapArrays = numpy.zeros( (self.activeSubaps,
              self.wfsConfig.pxlsPerSubap, self.wfsConfig.pxlsPerSubap) )

        self.slopes = numpy.zeros( 2*self.activeSubaps )

    def initLGS(self):
        super(ShackHartmann, self).initLGS()
        #Tell the LGS a bit about the WFS
        #(TODO-get rid of this and put into LGS object init)

        if self.LGS:
            self.LGS.setWFSParams(
                    self.SUBAP_OVERSIZE*self.subapFOVrad,
                    self.wfsConfig.fftOversamp, self.subapFFTPadding)


    def calcTiltCorrect(self):
        """
        Calculates the required tilt to add to avoid the PSF being centred on
        only 1 pixel
        """
        if not self.wfsConfig.pxlsPerSubap%2:
            #If pxlsPerSubap is even
            #Angle we need to correct for half a pixel
            theta = self.SUBAP_OVERSIZE*self.subapFOVrad/ (
                    2*self.subapFFTPadding)

            #Magnitude of tilt required to get that angle
            A = theta*self.subapDiam/(2*self.wfsConfig.wavelength)*2*numpy.pi

            #Create tilt arrays and apply magnitude
            coords = numpy.linspace(-1,1,self.subapFOVSpacing)
            X,Y = numpy.meshgrid(coords,coords)

            self.tiltFix = -1*A*(X+Y)

        else:
            self.tiltFix = numpy.zeros( (self.subapFOVSpacing,)*2)

    def oneSubap(self, phs):
        '''
        Processes one subaperture only, with given phase
        '''
        EField = numpy.exp(1j*phs)
        FP = numpy.abs(numpy.fft.fftshift(
            numpy.fft.fft2(EField * numpy.exp(1j*self.XTilt),
                s=(self.subapFFTPadding,self.subapFFTPadding))))**2

        FPDetector = aoSimLib.binImgs(FP,self.wfsConfig.fftOversamp)

        slope = aoSimLib.simpleCentroid(FPDetector,
                    self.wfsConfig.centThreshold)
        slope -= self.wfsConfig.pxlsPerSubap2/2.
        return slope


    def getStatic(self):
        """
        Computes the static measurements, i.e., slopes with flat wavefront
        """

        self.staticData = None

        #Make flat wavefront, and run through WFS in iMat mode to turn off features
        phs = numpy.zeros([self.simConfig.simSize]*2).astype(DTYPE)
        self.staticData = self.frame(
                phs, iMatFrame=True).copy().reshape(2,self.activeSubaps)
#######################################################################


    def zeroData(self, detector=True, inter=True):
        """
        Sets data structures in WFS to zero.

        Parameters:
            detector (bool, optional): Zero the detector? default:True
            inter (bool, optional): Zero intermediate arrays? default: True
        """

        self.zeroPhaseData()

        if inter:
            self.FPSubapArrays[:] = 0

        if detector:
            self.wfsDetectorPlane[:] = 0

    def photonNoise(self):

        '''Photon Noise'''
        raise NotImplementedError

    def calcFocalPlane(self, intensity=1):
        '''
        Calculates the wfs focal plane, given the phase across the WFS
        '''

        #Scale phase (EField) to correct size for FOV (plus a bit with padding)
        self.scaledEField = aoSimLib.zoom(
                self.EField, self.scaledEFieldSize)*self.scaledMask

        #Now cut out only the eField across the pupilSize
        coord = round(int(((self.scaledEFieldSize/2.)
                - (self.wfsConfig.nxSubaps*self.subapFOVSpacing)/2.)))
        self.scaledEField = self.scaledEField[coord:-coord, coord:-coord]

        #create an array of individual subap EFields
        for i in xrange(self.activeSubaps):
            x,y = numpy.round(self.subapCoords[i] *
                                     self.subapFOVSpacing/self.PPSpacing)
            self.subapArrays[i] = self.scaledEField[
                                    int(x):
                                    int(x+self.subapFOVSpacing) ,
                                    int(y):
                                    int(y+self.subapFOVSpacing)]

        #do the fft to all subaps at the same time
        # and convert into intensity
        self.FFT.inputData[:] = 0
        self.FFT.inputData[:,:int(round(self.subapFOVSpacing))
                        ,:int(round(self.subapFOVSpacing))] \
                = self.subapArrays*numpy.exp(1j*(self.tiltFix))


        if intensity==1:
            self.FPSubapArrays += numpy.abs(AOFFT.ftShift2d(self.FFT()))**2
        else:
            self.FPSubapArrays += intensity*numpy.abs(
                    AOFFT.ftShift2d(self.FFT()))**2


    def makeDetectorPlane(self):
        '''
        Scales and bins intensity data onto the detector with a given number of
        pixels.

        If required, will first convolve final PSF with LGS PSF, then bin
        PSF down to detector size. Finally puts back into ``wfsFocalPlane``
        array in correct order.
        '''

        #If required, convolve with LGS PSF
        if self.wfsConfig.lgs and self.LGS and self.lgsConfig.uplink and self.iMat!=True:
            self.LGSUplink()


        #bins back down to correct size and then
        #fits them back in to a focal plane array
        self.binnedFPSubapArrays[:] = aoSimLib.binImgs(self.FPSubapArrays,
                                            self.wfsConfig.fftOversamp)

        self.binnedFPSubapArrays[:] = self.maxFlux* (self.binnedFPSubapArrays.T/
                                            self.binnedFPSubapArrays.max((1,2))
                                                                         ).T

        for i in xrange(self.activeSubaps):

            x,y=self.detectorSubapCoords[i]

            #Set default position to put arrays into (SUBAP_OVERSIZE FOV)
            x1 = int(round(
                    x+self.wfsConfig.pxlsPerSubap/2.
                    -self.wfsConfig.pxlsPerSubap2/2.))
            x2 = int(round(
                    x+self.wfsConfig.pxlsPerSubap/2.
                    +self.wfsConfig.pxlsPerSubap2/2.))
            y1 = int(round(
                    y+self.wfsConfig.pxlsPerSubap/2.
                    -self.wfsConfig.pxlsPerSubap2/2.))
            y2 = int(round(
                    y+self.wfsConfig.pxlsPerSubap/2.
                    +self.wfsConfig.pxlsPerSubap2/2.))

            #Set defualt size of input array (i.e. all of it)
            x1_fp = int(0)
            x2_fp = int(round(self.wfsConfig.pxlsPerSubap2))
            y1_fp = int(0)
            y2_fp = int(round(self.wfsConfig.pxlsPerSubap2))

            # If at the edge of the field, may only fit a fraction in
            if x == 0:
                x1 = 0
                x1_fp = int(round(
                        self.wfsConfig.pxlsPerSubap2/2.
                        -self.wfsConfig.pxlsPerSubap/2.))

            elif x == (self.detectorPxls-self.wfsConfig.pxlsPerSubap):
                x2 = int(round(self.detectorPxls))
                x2_fp = int(round(
                        self.wfsConfig.pxlsPerSubap2/2.
                        +self.wfsConfig.pxlsPerSubap/2.))

            if y == 0:
                y1 = 0
                y1_fp = int(round(
                        self.wfsConfig.pxlsPerSubap2/2.
                        -self.wfsConfig.pxlsPerSubap/2.))

            elif y == (self.detectorPxls-self.wfsConfig.pxlsPerSubap):
                y2 = int(self.detectorPxls)
                y2_fp = int(round(
                        self.wfsConfig.pxlsPerSubap2/2.
                        +self.wfsConfig.pxlsPerSubap/2.))

            self.wfsDetectorPlane[x1:x2, y1:y2] += (
                    self.binnedFPSubapArrays[i, x1_fp:x2_fp, y1_fp:y2_fp] )

        # Scale data for correct number of photons
        self.wfsDetectorPlane /= self.wfsDetectorPlane.sum()
<<<<<<< HEAD
        self.wfsDetectorPlane *= aoSimLib.photonsPerMag(
                self.wfsConfig.GSMag, self.mask, self.simConfig.pxlScale**(-1),
                self.wfsConfig.wvlBand, self.wfsConfig.exposureTime
                ) * self.wfsConfig.throughput

        if self.wfsConfig.photonNoise:
            self.addPhotonNoise()
=======
        self.wfsDetectorPlane *= self.nPhotons

        if self.wfsConfig.photonNoise:
            self.addPhotonNoise()

        if self.wfsConfig.eReadNoise!=0:
            self.addReadNoise()
>>>>>>> 7c3dd107

        if self.wfsConfig.eReadNoise != 0:
            self.addReadNoise()

    def LGSUplink(self):
        '''
        A method to deal with convolving the LGS PSF
        with the subap focal plane.
        '''

        self.LGS.LGSPSF(self.scrns)

        self.lgs_iFFT.inputData[:] = self.LGS.PSF
        self.iFFTLGSPSF = self.lgs_iFFT()

        self.iFFT.inputData[:] = self.FPSubapArrays
        self.iFFTFPSubapsArray = self.iFFT()

        # Do convolution
        self.iFFTFPSubapsArray *= self.iFFTLGSPSF

        # back to Focal Plane.
        self.FFT.inputData[:] = self.iFFTFPSubapsArray
        self.FPSubapArrays[:] = AOFFT.ftShift2d(self.FFT()).real

    def calculateSlopes(self):
        '''
        Calculates WFS slopes from wfsFocalPlane

        Returns:
            ndarray: array of all WFS measurements
        '''

        # Sort out FP into subaps
        for i in xrange(self.activeSubaps):
            x, y = self.detectorSubapCoords[i]
            x = int(x)
            y = int(y)
            self.centSubapArrays[i] = self.wfsDetectorPlane[x:x+self.wfsConfig.pxlsPerSubap,
                                                    y:y+self.wfsConfig.pxlsPerSubap ].astype(DTYPE)

        slopes = eval("centroiders."+self.wfsConfig.centMethod)(
                self.centSubapArrays,
                threshold=self.wfsConfig.centThreshold,
                ref=self.wfsConfig.referenceImage
                     )


        # shift slopes relative to subap centre and remove static offsets
        slopes -= self.wfsConfig.pxlsPerSubap/2.0

        if numpy.any(self.staticData):
            slopes -= self.staticData

        self.slopes[:] = slopes.reshape(self.activeSubaps*2)

        if self.wfsConfig.removeTT == True:
            self.slopes[:self.activeSubaps] -= self.slopes[:self.activeSubaps].mean()
            self.slopes[self.activeSubaps:] -= self.slopes[self.activeSubaps:].mean()

        if self.wfsConfig.angleEquivNoise and not self.iMat:
            pxlEquivNoise = (
                    self.wfsConfig.angleEquivNoise *
                    float(self.wfsConfig.pxlsPerSubap)
                    /self.wfsConfig.subapFOV )
            self.slopes += numpy.random.normal( 0, pxlEquivNoise,
                                                2*self.activeSubaps)

        return self.slopes


#  ______                          _     _
#  | ___ \                        (_)   | |
#  | |_/ /   _ _ __ __ _ _ __ ___  _  __| |
#  |  __/ | | | '__/ _` | '_ ` _ \| |/ _` |
#  | |  | |_| | | | (_| | | | | | | | (_| |
#  \_|   \__, |_|  \__,_|_| |_| |_|_|\__,_|
#         __/ |
#        |___/

class Pyramid(WFS):
    """
    *Experimental* Pyramid WFS.

    This is an early prototype for a Pyramid WFS. Currently, its at a very early stage. It doesn't oscillate, so performance aint too good at the minute.

    To use, set the wfs parameter ``type'' to ``Pyramid'' type is a list of length number of wfs.
    """
    # oversampling for the first FFT from EField to focus (4 seems ok...)
    FOV_OVERSAMP = 4

    def calcInitParams(self):
        super(Pyramid, self).calcInitParams()
        self.FOVrad = self.wfsConfig.subapFOV * numpy.pi / (180. * 3600)

        self.FOVPxlNo = numpy.round(self.telDiam *
                                    self.FOVrad/self.wfsConfig.wavelength)

        self.detectorPxls = 2*self.wfsConfig.pxlsPerSubap
        self.scaledMask = aoSimLib.zoom(self.mask, self.FOVPxlNo)

        self.activeSubaps = self.wfsConfig.pxlsPerSubap**2

        while (self.wfsConfig.pxlsPerSubap*self.wfsConfig.fftOversamp
                    < self.FOVPxlNo):
            self.wfsConfig.fftOversamp += 1

    def initFFTs(self):

        self.FFT = AOFFT.FFT(   [self.FOV_OVERSAMP*self.FOVPxlNo,]*2,
                                axes=(0,1), mode="pyfftw",
                                fftw_FLAGS=("FFTW_DESTROY_INPUT",
                                            self.wfsConfig.fftwFlag),
                                THREADS=self.wfsConfig.fftwThreads
                                )

        self.iFFTPadding = self.FOV_OVERSAMP*(self.wfsConfig.fftOversamp*
                                            self.wfsConfig.pxlsPerSubap)
        self.iFFT = AOFFT.FFT(
                    [4, self.iFFTPadding, self.iFFTPadding],
                    axes=(1,2), mode="pyfftw",
                    THREADS = self.wfsConfig.fftwThreads,
                    fftw_FLAGS=("FFTW_DESTROY_INPUT", self.wfsConfig.fftwFlag),
                    direction="BACKWARD"
                    )

    def allocDataArrays(self):

        super(Pyramid, self).allocDataArrays()
        # Allocate arrays
        # Find sizes of detector planes

        self.paddedDetectorPxls = (2*self.wfsConfig.pxlsPerSubap
                                    *self.wfsConfig.fftOversamp)
        self.paddedDetectorPlane = numpy.zeros([self.paddedDetectorPxls]*2,
                                                dtype=DTYPE)

<<<<<<< HEAD
        self.focalPlane = numpy.zeros( [self.FOV_OVERSAMP*self.FOVPxlNo,]*2, 
=======
        self.focalPlane = numpy.zeros( [self.FOV_OVERSAMP*self.FOVPxlNo,]*2,
>>>>>>> 7c3dd107
                                        dtype=CDTYPE)

        self.quads = numpy.zeros(
                    (4,self.focalPlane.shape[0]/2.,self.focalPlane.shape[1]/2.),
                    dtype=CDTYPE)

        self.wfsDetectorPlane = numpy.zeros([self.detectorPxls]*2,
                                            dtype=DTYPE)

        self.slopes = numpy.zeros(2*self.activeSubaps)

    def zeroData(self, detector=True, inter=True):
        """
        Sets data structures in WFS to zero.

        Parameters:
            detector (bool, optional): Zero the detector? default:True
            inter (bool, optional): Zero intermediate arrays? default:True
        """

        self.zeroPhaseData()

        if inter:
            self.paddedDetectorPlane[:] = 0

        if detector:
            self.wfsDetectorPlane[:] = 0

    def calcFocalPlane(self):
        '''
        takes the calculated pupil phase, and uses FFT
        to transform to the focal plane, and scales for correct FOV.
        '''
        # Apply tilt fix and scale EField for correct FOV
        self.pupilEField = self.EField[
                self.simConfig.simPad:-self.simConfig.simPad,
                self.simConfig.simPad:-self.simConfig.simPad
                ]
        self.pupilEField *= numpy.exp(1j*self.tiltFix)
        self.scaledEField = aoSimLib.zoom(
                self.pupilEField, self.FOVPxlNo)*self.scaledMask

        # Go to the focus
        self.FFT.inputData[:] = 0
        self.FFT.inputData[ :self.FOVPxlNo,
                            :self.FOVPxlNo ] = self.scaledEField
        self.focalPlane[:] = AOFFT.ftShift2d( self.FFT() )

        #Cut focus into 4
        shapeX, shapeY = self.focalPlane.shape
        n=0
        for x in xrange(2):
            for y in xrange(2):
                self.quads[n] = self.focalPlane[x*shapeX/2 : (x+1)*shapeX/2,
                                                y*shapeX/2 : (y+1)*shapeX/2]
                n+=1

        #Propogate each quadrant back to the pupil plane
        self.iFFT.inputData[:] = 0
        self.iFFT.inputData[:,
                            :0.5*self.FOV_OVERSAMP*self.FOVPxlNo,
                            :0.5*self.FOV_OVERSAMP*self.FOVPxlNo] = self.quads
        self.pupilImages = abs(AOFFT.ftShift2d(self.iFFT()))**2

        size = self.paddedDetectorPxls/2
        pSize = self.iFFTPadding/2.


        #add this onto the padded detector array
        for x in range(2):
            for y in range(2):
                self.paddedDetectorPlane[
                        x*size:(x+1)*size,
                        y*size:(y+1)*size] += self.pupilImages[
                                                2*x+y,
                                                pSize:pSize+size,
                                                pSize:pSize+size]

    def makeDetectorPlane(self):

        #Bin down to requried pixels
        self.wfsDetectorPlane[:] += aoSimLib.binImgs(
                        self.paddedDetectorPlane,
                        self.wfsConfig.fftOversamp
                        )

    def calculateSlopes(self):

        xDiff = (self.wfsDetectorPlane[ :self.wfsConfig.pxlsPerSubap,:]-
                    self.wfsDetectorPlane[  self.wfsConfig.pxlsPerSubap:,:])
        xSlopes = (xDiff[:,:self.wfsConfig.pxlsPerSubap]
                    +xDiff[:,self.wfsConfig.pxlsPerSubap:])

        yDiff = (self.wfsDetectorPlane[:, :self.wfsConfig.pxlsPerSubap]-
                    self.wfsDetectorPlane[:, self.wfsConfig.pxlsPerSubap:])
        ySlopes = (yDiff[:self.wfsConfig.pxlsPerSubap, :]
                    +yDiff[self.wfsConfig.pxlsPerSubap:, :])


        self.slopes[:] = numpy.append(xSlopes.flatten(), ySlopes.flatten())

    #Tilt optimisation
    ################################
    def calcTiltCorrect(self):
        """
        Calculates the required tilt to add to avoid the PSF being centred on
        only 1 pixel
        """
        if not self.wfsConfig.pxlsPerSubap%2:
            #Angle we need to correct
            theta = self.FOVrad/ (2*self.FOV_OVERSAMP*self.FOVPxlNo)

            A = theta*self.telDiam/(2*self.wfsConfig.wavelength)*2*numpy.pi

            coords = numpy.linspace(-1,1,self.simConfig.pupilSize)
            X,Y = numpy.meshgrid(coords,coords)

            self.tiltFix = -1*A*(X+Y)

        else:
            self.tiltFix = numpy.zeros((self.simConfig.pupilSize,)*2)<|MERGE_RESOLUTION|>--- conflicted
+++ resolved
@@ -93,11 +93,8 @@
 from .tools import centroiders
 from .opticalPropagationLib import angularSpectrum
 
-<<<<<<< HEAD
-# xrange now just "range" in python3. 
-=======
+
 # xrange now just "range" in python3.
->>>>>>> 7c3dd107
 # Following code means fastest implementation used in 2 and 3
 try:
     xrange
@@ -150,23 +147,12 @@
 
         # If GS not at infinity, find meta-pupil radii for each layer
         if self.wfsConfig.GSHeight != 0:
-<<<<<<< HEAD
             self.radii = self.findMetaPupilSize(self.wfsConfig.GSHeight)
         else:
             self.radii = None
 
         # Choose propagation method
         if wfsConfig.propagationMode == "physical":
-=======
-
-            self.radii = self.findMetaPupilSize(self.wfsConfig.GSHeight)
-        else:
-            self.radii = None
-
-        # Choose propagation method
-        if wfsConfig.propagationMode == "physical":
-
->>>>>>> 7c3dd107
             self.makePhase = self.makePhasePhysical
             self.physEField = numpy.zeros(
                 (self.simConfig.pupilSize,)*2, dtype=CDTYPE)
@@ -184,10 +170,6 @@
 
 ############################################################
 # Initialisation routines
-<<<<<<< HEAD
-
-=======
->>>>>>> 7c3dd107
     def calcInitParams(self):
 
         self.telDiam = self.simConfig.pupilSize/self.simConfig.pxlScale
@@ -201,10 +183,6 @@
 
         # number of photons for star magnitude, pupil diameter, exposure time
         self.wfsConfig.wvlBand = 100
-        self.nPhotons = aoSimLib.photonsPerMag(
-                self.wfsConfig.GSMag, self.mask, self.simConfig.pxlScale**(-1),
-                self.wfsConfig.wvlBand, self.wfsConfig.exposureTime
-                ) * self.wfsConfig.throughput
         # self.xCoords = numpy.arange(self.simConfig.simSize).astype("float32")
         # self.yCoords = self.xCoords.copy()
 
@@ -216,11 +194,7 @@
         """
         Allocate the data arrays the WFS will require
 
-<<<<<<< HEAD
-        Determines and allocates the various arrays the WFS will require to 
-=======
         Determines and allocates the various arrays the WFS will require to
->>>>>>> 7c3dd107
         avoid having to re-alloc memory during the running of the WFS and
         keep it fast. This includes arrays for phase
         and the E-Field across the WFS
@@ -1134,7 +1108,7 @@
 
         # Scale data for correct number of photons
         self.wfsDetectorPlane /= self.wfsDetectorPlane.sum()
-<<<<<<< HEAD
+
         self.wfsDetectorPlane *= aoSimLib.photonsPerMag(
                 self.wfsConfig.GSMag, self.mask, self.simConfig.pxlScale**(-1),
                 self.wfsConfig.wvlBand, self.wfsConfig.exposureTime
@@ -1142,17 +1116,8 @@
 
         if self.wfsConfig.photonNoise:
             self.addPhotonNoise()
-=======
-        self.wfsDetectorPlane *= self.nPhotons
-
-        if self.wfsConfig.photonNoise:
-            self.addPhotonNoise()
 
         if self.wfsConfig.eReadNoise!=0:
-            self.addReadNoise()
->>>>>>> 7c3dd107
-
-        if self.wfsConfig.eReadNoise != 0:
             self.addReadNoise()
 
     def LGSUplink(self):
@@ -1288,11 +1253,7 @@
         self.paddedDetectorPlane = numpy.zeros([self.paddedDetectorPxls]*2,
                                                 dtype=DTYPE)
 
-<<<<<<< HEAD
-        self.focalPlane = numpy.zeros( [self.FOV_OVERSAMP*self.FOVPxlNo,]*2, 
-=======
         self.focalPlane = numpy.zeros( [self.FOV_OVERSAMP*self.FOVPxlNo,]*2,
->>>>>>> 7c3dd107
                                         dtype=CDTYPE)
 
         self.quads = numpy.zeros(
