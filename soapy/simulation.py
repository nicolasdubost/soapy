--- conflicted
+++ resolved
@@ -266,15 +266,12 @@
         self.sciImgs = {}
         self.sciImgNo=0
         for sci in xrange(self.config.sim.nSci):
-<<<<<<< HEAD
-            self.sciCams[sci] = SCI.ScienceCam(
-=======
+
             try:
                 sciObj = eval( "SCI."+self.config.scis[sci].type)
             except AttributeError:
                 raise confParse.ConfigurationError("No science camera of type {} found".format(self.config.scis[sci].type))
             self.sciCams[sci] = sciObj(
->>>>>>> f3302d1c
                         self.config.sim, self.config.tel, self.config.atmos,
                         self.config.scis[sci], self.mask
                         )
